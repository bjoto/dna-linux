/*
 * ALSA SoC codec for HDMI encoder drivers
 * Copyright (C) 2015 Texas Instruments Incorporated - http://www.ti.com/
 * Author: Jyri Sarha <jsarha@ti.com>
 *
 * This program is free software; you can redistribute it and/or
 * modify it under the terms of the GNU General Public License
 * version 2 as published by the Free Software Foundation.
 *
 * This program is distributed in the hope that it will be useful, but
 * WITHOUT ANY WARRANTY; without even the implied warranty of
 * MERCHANTABILITY or FITNESS FOR A PARTICULAR PURPOSE.	 See the GNU
 * General Public License for more details.
 */
#include <linux/module.h>
#include <linux/string.h>
#include <sound/core.h>
#include <sound/pcm.h>
#include <sound/pcm_params.h>
#include <sound/soc.h>
#include <sound/pcm_drm_eld.h>
#include <sound/hdmi-codec.h>
#include <sound/pcm_iec958.h>

#include <drm/drm_crtc.h> /* This is only to get MAX_ELD_BYTES */

struct hdmi_device {
	struct device *dev;
	struct list_head list;
	int cnt;
};
#define pos_to_hdmi_device(pos)	container_of((pos), struct hdmi_device, list)
LIST_HEAD(hdmi_device_list);

#define DAI_NAME_SIZE 16
struct hdmi_codec_priv {
	struct hdmi_codec_pdata hcd;
	struct snd_soc_dai_driver *daidrv;
	struct hdmi_codec_daifmt daifmt[2];
	struct mutex current_stream_lock;
	struct snd_pcm_substream *current_stream;
	struct snd_pcm_hw_constraint_list ratec;
	uint8_t eld[MAX_ELD_BYTES];
};

static const struct snd_soc_dapm_widget hdmi_widgets[] = {
	SND_SOC_DAPM_OUTPUT("TX"),
};

static const struct snd_soc_dapm_route hdmi_routes[] = {
	{ "TX", NULL, "Playback" },
};

enum {
	DAI_ID_I2S = 0,
	DAI_ID_SPDIF,
};

static int hdmi_eld_ctl_info(struct snd_kcontrol *kcontrol,
			     struct snd_ctl_elem_info *uinfo)
{
	struct snd_soc_component *component = snd_kcontrol_chip(kcontrol);
	struct hdmi_codec_priv *hcp = snd_soc_component_get_drvdata(component);

	uinfo->type = SNDRV_CTL_ELEM_TYPE_BYTES;
	uinfo->count = sizeof(hcp->eld);

	return 0;
}

static int hdmi_eld_ctl_get(struct snd_kcontrol *kcontrol,
			    struct snd_ctl_elem_value *ucontrol)
{
	struct snd_soc_component *component = snd_kcontrol_chip(kcontrol);
	struct hdmi_codec_priv *hcp = snd_soc_component_get_drvdata(component);

	memcpy(ucontrol->value.bytes.data, hcp->eld, sizeof(hcp->eld));

	return 0;
}

static const struct snd_kcontrol_new hdmi_controls[] = {
	{
		.access = SNDRV_CTL_ELEM_ACCESS_READ |
			  SNDRV_CTL_ELEM_ACCESS_VOLATILE,
		.iface = SNDRV_CTL_ELEM_IFACE_PCM,
		.name = "ELD",
		.info = hdmi_eld_ctl_info,
		.get = hdmi_eld_ctl_get,
	},
};

static int hdmi_codec_new_stream(struct snd_pcm_substream *substream,
				 struct snd_soc_dai *dai)
{
	struct hdmi_codec_priv *hcp = snd_soc_dai_get_drvdata(dai);
	int ret = 0;

	mutex_lock(&hcp->current_stream_lock);
	if (!hcp->current_stream) {
		hcp->current_stream = substream;
	} else if (hcp->current_stream != substream) {
		dev_err(dai->dev, "Only one simultaneous stream supported!\n");
		ret = -EINVAL;
	}
	mutex_unlock(&hcp->current_stream_lock);

	return ret;
}

static int hdmi_codec_startup(struct snd_pcm_substream *substream,
			      struct snd_soc_dai *dai)
{
	struct hdmi_codec_priv *hcp = snd_soc_dai_get_drvdata(dai);
	int ret = 0;

	dev_dbg(dai->dev, "%s()\n", __func__);

	ret = hdmi_codec_new_stream(substream, dai);
	if (ret)
		return ret;

	if (hcp->hcd.ops->audio_startup) {
		ret = hcp->hcd.ops->audio_startup(dai->dev->parent, hcp->hcd.data);
		if (ret) {
			mutex_lock(&hcp->current_stream_lock);
			hcp->current_stream = NULL;
			mutex_unlock(&hcp->current_stream_lock);
			return ret;
		}
	}

	if (hcp->hcd.ops->get_eld) {
		ret = hcp->hcd.ops->get_eld(dai->dev->parent, hcp->hcd.data,
					    hcp->eld, sizeof(hcp->eld));

		if (!ret) {
			ret = snd_pcm_hw_constraint_eld(substream->runtime,
							hcp->eld);
			if (ret)
				return ret;
		}
	}
	return 0;
}

static void hdmi_codec_shutdown(struct snd_pcm_substream *substream,
				struct snd_soc_dai *dai)
{
	struct hdmi_codec_priv *hcp = snd_soc_dai_get_drvdata(dai);

	dev_dbg(dai->dev, "%s()\n", __func__);

	WARN_ON(hcp->current_stream != substream);

	hcp->hcd.ops->audio_shutdown(dai->dev->parent, hcp->hcd.data);

	mutex_lock(&hcp->current_stream_lock);
	hcp->current_stream = NULL;
	mutex_unlock(&hcp->current_stream_lock);
}

static int hdmi_codec_hw_params(struct snd_pcm_substream *substream,
				struct snd_pcm_hw_params *params,
				struct snd_soc_dai *dai)
{
	struct hdmi_codec_priv *hcp = snd_soc_dai_get_drvdata(dai);
	struct hdmi_codec_params hp = {
		.iec = {
			.status = { 0 },
			.subcode = { 0 },
			.pad = 0,
			.dig_subframe = { 0 },
		}
	};
	int ret;

	dev_dbg(dai->dev, "%s() width %d rate %d channels %d\n", __func__,
		params_width(params), params_rate(params),
		params_channels(params));

	if (params_width(params) > 24)
		params->msbits = 24;

	ret = snd_pcm_create_iec958_consumer_hw_params(params, hp.iec.status,
						       sizeof(hp.iec.status));
	if (ret < 0) {
		dev_err(dai->dev, "Creating IEC958 channel status failed %d\n",
			ret);
		return ret;
	}

	ret = hdmi_codec_new_stream(substream, dai);
	if (ret)
		return ret;

	hdmi_audio_infoframe_init(&hp.cea);
	hp.cea.channels = params_channels(params);
	hp.cea.coding_type = HDMI_AUDIO_CODING_TYPE_STREAM;
	hp.cea.sample_size = HDMI_AUDIO_SAMPLE_SIZE_STREAM;
	hp.cea.sample_frequency = HDMI_AUDIO_SAMPLE_FREQUENCY_STREAM;

	hp.sample_width = params_width(params);
	hp.sample_rate = params_rate(params);
	hp.channels = params_channels(params);

	return hcp->hcd.ops->hw_params(dai->dev->parent, hcp->hcd.data,
				       &hcp->daifmt[dai->id], &hp);
}

static int hdmi_codec_set_fmt(struct snd_soc_dai *dai,
			      unsigned int fmt)
{
	struct hdmi_codec_priv *hcp = snd_soc_dai_get_drvdata(dai);
	struct hdmi_codec_daifmt cf = { 0 };
	int ret = 0;

	dev_dbg(dai->dev, "%s()\n", __func__);

	if (dai->id == DAI_ID_SPDIF) {
		cf.fmt = HDMI_SPDIF;
	} else {
		switch (fmt & SND_SOC_DAIFMT_MASTER_MASK) {
		case SND_SOC_DAIFMT_CBM_CFM:
			cf.bit_clk_master = 1;
			cf.frame_clk_master = 1;
			break;
		case SND_SOC_DAIFMT_CBS_CFM:
			cf.frame_clk_master = 1;
			break;
		case SND_SOC_DAIFMT_CBM_CFS:
			cf.bit_clk_master = 1;
			break;
		case SND_SOC_DAIFMT_CBS_CFS:
			break;
		default:
			return -EINVAL;
		}

		switch (fmt & SND_SOC_DAIFMT_INV_MASK) {
		case SND_SOC_DAIFMT_NB_NF:
			break;
		case SND_SOC_DAIFMT_NB_IF:
			cf.frame_clk_inv = 1;
			break;
		case SND_SOC_DAIFMT_IB_NF:
			cf.bit_clk_inv = 1;
			break;
		case SND_SOC_DAIFMT_IB_IF:
			cf.frame_clk_inv = 1;
			cf.bit_clk_inv = 1;
			break;
		}

		switch (fmt & SND_SOC_DAIFMT_FORMAT_MASK) {
		case SND_SOC_DAIFMT_I2S:
			cf.fmt = HDMI_I2S;
			break;
		case SND_SOC_DAIFMT_DSP_A:
			cf.fmt = HDMI_DSP_A;
			break;
		case SND_SOC_DAIFMT_DSP_B:
			cf.fmt = HDMI_DSP_B;
			break;
		case SND_SOC_DAIFMT_RIGHT_J:
			cf.fmt = HDMI_RIGHT_J;
			break;
		case SND_SOC_DAIFMT_LEFT_J:
			cf.fmt = HDMI_LEFT_J;
			break;
		case SND_SOC_DAIFMT_AC97:
			cf.fmt = HDMI_AC97;
			break;
		default:
			dev_err(dai->dev, "Invalid DAI interface format\n");
			return -EINVAL;
		}
	}

	hcp->daifmt[dai->id] = cf;

	return ret;
}

static int hdmi_codec_digital_mute(struct snd_soc_dai *dai, int mute)
{
	struct hdmi_codec_priv *hcp = snd_soc_dai_get_drvdata(dai);

	dev_dbg(dai->dev, "%s()\n", __func__);

	if (hcp->hcd.ops->digital_mute)
		return hcp->hcd.ops->digital_mute(dai->dev->parent,
						  hcp->hcd.data, mute);

	return 0;
}

static const struct snd_soc_dai_ops hdmi_dai_ops = {
	.startup	= hdmi_codec_startup,
	.shutdown	= hdmi_codec_shutdown,
	.hw_params	= hdmi_codec_hw_params,
	.set_fmt	= hdmi_codec_set_fmt,
	.digital_mute	= hdmi_codec_digital_mute,
};


#define HDMI_RATES	(SNDRV_PCM_RATE_32000 | SNDRV_PCM_RATE_44100 |\
			 SNDRV_PCM_RATE_48000 | SNDRV_PCM_RATE_88200 |\
			 SNDRV_PCM_RATE_96000 | SNDRV_PCM_RATE_176400 |\
			 SNDRV_PCM_RATE_192000)

#define SPDIF_FORMATS	(SNDRV_PCM_FMTBIT_S16_LE | SNDRV_PCM_FMTBIT_S16_BE |\
			 SNDRV_PCM_FMTBIT_S20_3LE | SNDRV_PCM_FMTBIT_S20_3BE |\
			 SNDRV_PCM_FMTBIT_S24_3LE | SNDRV_PCM_FMTBIT_S24_3BE |\
			 SNDRV_PCM_FMTBIT_S24_LE | SNDRV_PCM_FMTBIT_S24_BE)

/*
 * This list is only for formats allowed on the I2S bus. So there is
 * some formats listed that are not supported by HDMI interface. For
 * instance allowing the 32-bit formats enables 24-precision with CPU
 * DAIs that do not support 24-bit formats. If the extra formats cause
 * problems, we should add the video side driver an option to disable
 * them.
 */
#define I2S_FORMATS	(SNDRV_PCM_FMTBIT_S16_LE | SNDRV_PCM_FMTBIT_S16_BE |\
			 SNDRV_PCM_FMTBIT_S20_3LE | SNDRV_PCM_FMTBIT_S20_3BE |\
			 SNDRV_PCM_FMTBIT_S24_3LE | SNDRV_PCM_FMTBIT_S24_3BE |\
			 SNDRV_PCM_FMTBIT_S24_LE | SNDRV_PCM_FMTBIT_S24_BE |\
			 SNDRV_PCM_FMTBIT_S32_LE | SNDRV_PCM_FMTBIT_S32_BE)

static struct snd_soc_dai_driver hdmi_i2s_dai = {
	.id = DAI_ID_I2S,
	.playback = {
		.stream_name = "Playback",
		.channels_min = 2,
		.channels_max = 8,
		.rates = HDMI_RATES,
		.formats = I2S_FORMATS,
		.sig_bits = 24,
	},
	.ops = &hdmi_dai_ops,
};

static const struct snd_soc_dai_driver hdmi_spdif_dai = {
	.id = DAI_ID_SPDIF,
	.playback = {
		.stream_name = "Playback",
		.channels_min = 2,
		.channels_max = 2,
		.rates = HDMI_RATES,
		.formats = SPDIF_FORMATS,
	},
	.ops = &hdmi_dai_ops,
};

static char hdmi_dai_name[][DAI_NAME_SIZE] = {
	"hdmi-hifi.0",
	"hdmi-hifi.1",
	"hdmi-hifi.2",
	"hdmi-hifi.3",
};

static int hdmi_of_xlate_dai_name(struct snd_soc_component *component,
				  struct of_phandle_args *args,
				  const char **dai_name)
{
<<<<<<< HEAD
	int id = args->args[0];
=======
	int id;

	if (args->args_count)
		id = args->args[0];
	else
		id = 0;
>>>>>>> d06e622d

	if (id < ARRAY_SIZE(hdmi_dai_name)) {
		*dai_name = hdmi_dai_name[id];
		return 0;
	}

	return -EAGAIN;
}

static struct snd_soc_codec_driver hdmi_codec = {
	.component_driver = {
		.controls		= hdmi_controls,
		.num_controls		= ARRAY_SIZE(hdmi_controls),
		.dapm_widgets		= hdmi_widgets,
		.num_dapm_widgets	= ARRAY_SIZE(hdmi_widgets),
		.dapm_routes		= hdmi_routes,
		.num_dapm_routes	= ARRAY_SIZE(hdmi_routes),
		.of_xlate_dai_name	= hdmi_of_xlate_dai_name,
	},
};

static int hdmi_codec_probe(struct platform_device *pdev)
{
	struct hdmi_codec_pdata *hcd = pdev->dev.platform_data;
	struct device *dev = &pdev->dev;
	struct hdmi_codec_priv *hcp;
	struct hdmi_device *hd;
	struct list_head *pos;
	int dai_count, i = 0;
	int ret;

	dev_dbg(dev, "%s()\n", __func__);

	if (!hcd) {
		dev_err(dev, "%s: No plalform data\n", __func__);
		return -EINVAL;
	}

	dai_count = hcd->i2s + hcd->spdif;
	if (dai_count < 1 || !hcd->ops || !hcd->ops->hw_params ||
	    !hcd->ops->audio_shutdown) {
		dev_err(dev, "%s: Invalid parameters\n", __func__);
		return -EINVAL;
	}

	hcp = devm_kzalloc(dev, sizeof(*hcp), GFP_KERNEL);
	if (!hcp)
		return -ENOMEM;

	hd = NULL;
	list_for_each(pos, &hdmi_device_list) {
		struct hdmi_device *tmp = pos_to_hdmi_device(pos);

		if (tmp->dev == dev->parent) {
			hd = tmp;
			break;
		}
	}

	if (!hd) {
		hd = devm_kzalloc(dev, sizeof(*hd), GFP_KERNEL);
		if (!hd)
			return -ENOMEM;

		hd->dev = dev->parent;

		list_add_tail(&hd->list, &hdmi_device_list);
	}

	if (hd->cnt >= ARRAY_SIZE(hdmi_dai_name)) {
		dev_err(dev, "too many hdmi codec are deteced\n");
		return -EINVAL;
	}

	hcp->hcd = *hcd;
	mutex_init(&hcp->current_stream_lock);

	hcp->daidrv = devm_kzalloc(dev, dai_count * sizeof(*hcp->daidrv),
				   GFP_KERNEL);
	if (!hcp->daidrv)
		return -ENOMEM;

	if (hcd->i2s) {
		hcp->daidrv[i] = hdmi_i2s_dai;
		hcp->daidrv[i].playback.channels_max =
			hcd->max_i2s_channels;
		hcp->daidrv[i].name = hdmi_dai_name[hd->cnt++];
		i++;
	}

	if (hcd->spdif) {
		hcp->daidrv[i] = hdmi_spdif_dai;
		hcp->daidrv[i].name = hdmi_dai_name[hd->cnt++];
	}

	ret = snd_soc_register_codec(dev, &hdmi_codec, hcp->daidrv,
				     dai_count);
	if (ret) {
		dev_err(dev, "%s: snd_soc_register_codec() failed (%d)\n",
			__func__, ret);
		return ret;
	}

	dev_set_drvdata(dev, hcp);
	return 0;
}

static int hdmi_codec_remove(struct platform_device *pdev)
{
	snd_soc_unregister_codec(&pdev->dev);
	return 0;
}

static struct platform_driver hdmi_codec_driver = {
	.driver = {
		.name = HDMI_CODEC_DRV_NAME,
	},
	.probe = hdmi_codec_probe,
	.remove = hdmi_codec_remove,
};

module_platform_driver(hdmi_codec_driver);

MODULE_AUTHOR("Jyri Sarha <jsarha@ti.com>");
MODULE_DESCRIPTION("HDMI Audio Codec Driver");
MODULE_LICENSE("GPL");
MODULE_ALIAS("platform:" HDMI_CODEC_DRV_NAME);<|MERGE_RESOLUTION|>--- conflicted
+++ resolved
@@ -364,16 +364,12 @@
 				  struct of_phandle_args *args,
 				  const char **dai_name)
 {
-<<<<<<< HEAD
-	int id = args->args[0];
-=======
 	int id;
 
 	if (args->args_count)
 		id = args->args[0];
 	else
 		id = 0;
->>>>>>> d06e622d
 
 	if (id < ARRAY_SIZE(hdmi_dai_name)) {
 		*dai_name = hdmi_dai_name[id];
