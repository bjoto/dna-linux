/*
 *  linux/arch/arm/mach-omap1/clock.c
 *
 *  Copyright (C) 2004 - 2005, 2009-2010 Nokia Corporation
 *  Written by Tuukka Tikkanen <tuukka.tikkanen@elektrobit.com>
 *
 *  Modified to use omap shared clock framework by
 *  Tony Lindgren <tony@atomide.com>
 *
 * This program is free software; you can redistribute it and/or modify
 * it under the terms of the GNU General Public License version 2 as
 * published by the Free Software Foundation.
 */
#include <linux/kernel.h>
#include <linux/export.h>
#include <linux/list.h>
#include <linux/errno.h>
#include <linux/err.h>
#include <linux/io.h>
#include <linux/clk.h>
#include <linux/clkdev.h>

#include <asm/mach-types.h>

<<<<<<< HEAD
#include "soc.h"
#include <plat/usb.h>
=======
#include <plat/cpu.h>
#include <plat/clock.h>
#include <plat/sram.h>
#include <plat/clkdev_omap.h>
>>>>>>> e8c4a7ac

#include <mach/hardware.h>

#include "../plat-omap/sram.h"

#include "iomap.h"
#include "clock.h"
#include "opp.h"

__u32 arm_idlect1_mask;
struct clk *api_ck_p, *ck_dpll1_p, *ck_ref_p;

static LIST_HEAD(clocks);
static DEFINE_MUTEX(clocks_mutex);
static DEFINE_SPINLOCK(clockfw_lock);

/*
 * Omap1 specific clock functions
 */

unsigned long omap1_uart_recalc(struct clk *clk)
{
	unsigned int val = __raw_readl(clk->enable_reg);
	return val & clk->enable_bit ? 48000000 : 12000000;
}

unsigned long omap1_sossi_recalc(struct clk *clk)
{
	u32 div = omap_readl(MOD_CONF_CTRL_1);

	div = (div >> 17) & 0x7;
	div++;

	return clk->parent->rate / div;
}

static void omap1_clk_allow_idle(struct clk *clk)
{
	struct arm_idlect1_clk * iclk = (struct arm_idlect1_clk *)clk;

	if (!(clk->flags & CLOCK_IDLE_CONTROL))
		return;

	if (iclk->no_idle_count > 0 && !(--iclk->no_idle_count))
		arm_idlect1_mask |= 1 << iclk->idlect_shift;
}

static void omap1_clk_deny_idle(struct clk *clk)
{
	struct arm_idlect1_clk * iclk = (struct arm_idlect1_clk *)clk;

	if (!(clk->flags & CLOCK_IDLE_CONTROL))
		return;

	if (iclk->no_idle_count++ == 0)
		arm_idlect1_mask &= ~(1 << iclk->idlect_shift);
}

static __u16 verify_ckctl_value(__u16 newval)
{
	/* This function checks for following limitations set
	 * by the hardware (all conditions must be true):
	 * DSPMMU_CK == DSP_CK  or  DSPMMU_CK == DSP_CK/2
	 * ARM_CK >= TC_CK
	 * DSP_CK >= TC_CK
	 * DSPMMU_CK >= TC_CK
	 *
	 * In addition following rules are enforced:
	 * LCD_CK <= TC_CK
	 * ARMPER_CK <= TC_CK
	 *
	 * However, maximum frequencies are not checked for!
	 */
	__u8 per_exp;
	__u8 lcd_exp;
	__u8 arm_exp;
	__u8 dsp_exp;
	__u8 tc_exp;
	__u8 dspmmu_exp;

	per_exp = (newval >> CKCTL_PERDIV_OFFSET) & 3;
	lcd_exp = (newval >> CKCTL_LCDDIV_OFFSET) & 3;
	arm_exp = (newval >> CKCTL_ARMDIV_OFFSET) & 3;
	dsp_exp = (newval >> CKCTL_DSPDIV_OFFSET) & 3;
	tc_exp = (newval >> CKCTL_TCDIV_OFFSET) & 3;
	dspmmu_exp = (newval >> CKCTL_DSPMMUDIV_OFFSET) & 3;

	if (dspmmu_exp < dsp_exp)
		dspmmu_exp = dsp_exp;
	if (dspmmu_exp > dsp_exp+1)
		dspmmu_exp = dsp_exp+1;
	if (tc_exp < arm_exp)
		tc_exp = arm_exp;
	if (tc_exp < dspmmu_exp)
		tc_exp = dspmmu_exp;
	if (tc_exp > lcd_exp)
		lcd_exp = tc_exp;
	if (tc_exp > per_exp)
		per_exp = tc_exp;

	newval &= 0xf000;
	newval |= per_exp << CKCTL_PERDIV_OFFSET;
	newval |= lcd_exp << CKCTL_LCDDIV_OFFSET;
	newval |= arm_exp << CKCTL_ARMDIV_OFFSET;
	newval |= dsp_exp << CKCTL_DSPDIV_OFFSET;
	newval |= tc_exp << CKCTL_TCDIV_OFFSET;
	newval |= dspmmu_exp << CKCTL_DSPMMUDIV_OFFSET;

	return newval;
}

static int calc_dsor_exp(struct clk *clk, unsigned long rate)
{
	/* Note: If target frequency is too low, this function will return 4,
	 * which is invalid value. Caller must check for this value and act
	 * accordingly.
	 *
	 * Note: This function does not check for following limitations set
	 * by the hardware (all conditions must be true):
	 * DSPMMU_CK == DSP_CK  or  DSPMMU_CK == DSP_CK/2
	 * ARM_CK >= TC_CK
	 * DSP_CK >= TC_CK
	 * DSPMMU_CK >= TC_CK
	 */
	unsigned long realrate;
	struct clk * parent;
	unsigned  dsor_exp;

	parent = clk->parent;
	if (unlikely(parent == NULL))
		return -EIO;

	realrate = parent->rate;
	for (dsor_exp=0; dsor_exp<4; dsor_exp++) {
		if (realrate <= rate)
			break;

		realrate /= 2;
	}

	return dsor_exp;
}

unsigned long omap1_ckctl_recalc(struct clk *clk)
{
	/* Calculate divisor encoded as 2-bit exponent */
	int dsor = 1 << (3 & (omap_readw(ARM_CKCTL) >> clk->rate_offset));

	return clk->parent->rate / dsor;
}

unsigned long omap1_ckctl_recalc_dsp_domain(struct clk *clk)
{
	int dsor;

	/* Calculate divisor encoded as 2-bit exponent
	 *
	 * The clock control bits are in DSP domain,
	 * so api_ck is needed for access.
	 * Note that DSP_CKCTL virt addr = phys addr, so
	 * we must use __raw_readw() instead of omap_readw().
	 */
	omap1_clk_enable(api_ck_p);
	dsor = 1 << (3 & (__raw_readw(DSP_CKCTL) >> clk->rate_offset));
	omap1_clk_disable(api_ck_p);

	return clk->parent->rate / dsor;
}

/* MPU virtual clock functions */
int omap1_select_table_rate(struct clk *clk, unsigned long rate)
{
	/* Find the highest supported frequency <= rate and switch to it */
	struct mpu_rate * ptr;
	unsigned long ref_rate;

	ref_rate = ck_ref_p->rate;

	for (ptr = omap1_rate_table; ptr->rate; ptr++) {
		if (!(ptr->flags & cpu_mask))
			continue;

		if (ptr->xtal != ref_rate)
			continue;

		/* Can check only after xtal frequency check */
		if (ptr->rate <= rate)
			break;
	}

	if (!ptr->rate)
		return -EINVAL;

	/*
	 * In most cases we should not need to reprogram DPLL.
	 * Reprogramming the DPLL is tricky, it must be done from SRAM.
	 */
	omap_sram_reprogram_clock(ptr->dpllctl_val, ptr->ckctl_val);

	/* XXX Do we need to recalculate the tree below DPLL1 at this point? */
	ck_dpll1_p->rate = ptr->pll_rate;

	return 0;
}

int omap1_clk_set_rate_dsp_domain(struct clk *clk, unsigned long rate)
{
	int dsor_exp;
	u16 regval;

	dsor_exp = calc_dsor_exp(clk, rate);
	if (dsor_exp > 3)
		dsor_exp = -EINVAL;
	if (dsor_exp < 0)
		return dsor_exp;

	regval = __raw_readw(DSP_CKCTL);
	regval &= ~(3 << clk->rate_offset);
	regval |= dsor_exp << clk->rate_offset;
	__raw_writew(regval, DSP_CKCTL);
	clk->rate = clk->parent->rate / (1 << dsor_exp);

	return 0;
}

long omap1_clk_round_rate_ckctl_arm(struct clk *clk, unsigned long rate)
{
	int dsor_exp = calc_dsor_exp(clk, rate);
	if (dsor_exp < 0)
		return dsor_exp;
	if (dsor_exp > 3)
		dsor_exp = 3;
	return clk->parent->rate / (1 << dsor_exp);
}

int omap1_clk_set_rate_ckctl_arm(struct clk *clk, unsigned long rate)
{
	int dsor_exp;
	u16 regval;

	dsor_exp = calc_dsor_exp(clk, rate);
	if (dsor_exp > 3)
		dsor_exp = -EINVAL;
	if (dsor_exp < 0)
		return dsor_exp;

	regval = omap_readw(ARM_CKCTL);
	regval &= ~(3 << clk->rate_offset);
	regval |= dsor_exp << clk->rate_offset;
	regval = verify_ckctl_value(regval);
	omap_writew(regval, ARM_CKCTL);
	clk->rate = clk->parent->rate / (1 << dsor_exp);
	return 0;
}

long omap1_round_to_table_rate(struct clk *clk, unsigned long rate)
{
	/* Find the highest supported frequency <= rate */
	struct mpu_rate * ptr;
	long highest_rate;
	unsigned long ref_rate;

	ref_rate = ck_ref_p->rate;

	highest_rate = -EINVAL;

	for (ptr = omap1_rate_table; ptr->rate; ptr++) {
		if (!(ptr->flags & cpu_mask))
			continue;

		if (ptr->xtal != ref_rate)
			continue;

		highest_rate = ptr->rate;

		/* Can check only after xtal frequency check */
		if (ptr->rate <= rate)
			break;
	}

	return highest_rate;
}

static unsigned calc_ext_dsor(unsigned long rate)
{
	unsigned dsor;

	/* MCLK and BCLK divisor selection is not linear:
	 * freq = 96MHz / dsor
	 *
	 * RATIO_SEL range: dsor <-> RATIO_SEL
	 * 0..6: (RATIO_SEL+2) <-> (dsor-2)
	 * 6..48:  (8+(RATIO_SEL-6)*2) <-> ((dsor-8)/2+6)
	 * Minimum dsor is 2 and maximum is 96. Odd divisors starting from 9
	 * can not be used.
	 */
	for (dsor = 2; dsor < 96; ++dsor) {
		if ((dsor & 1) && dsor > 8)
			continue;
		if (rate >= 96000000 / dsor)
			break;
	}
	return dsor;
}

/* XXX Only needed on 1510 */
int omap1_set_uart_rate(struct clk *clk, unsigned long rate)
{
	unsigned int val;

	val = __raw_readl(clk->enable_reg);
	if (rate == 12000000)
		val &= ~(1 << clk->enable_bit);
	else if (rate == 48000000)
		val |= (1 << clk->enable_bit);
	else
		return -EINVAL;
	__raw_writel(val, clk->enable_reg);
	clk->rate = rate;

	return 0;
}

/* External clock (MCLK & BCLK) functions */
int omap1_set_ext_clk_rate(struct clk *clk, unsigned long rate)
{
	unsigned dsor;
	__u16 ratio_bits;

	dsor = calc_ext_dsor(rate);
	clk->rate = 96000000 / dsor;
	if (dsor > 8)
		ratio_bits = ((dsor - 8) / 2 + 6) << 2;
	else
		ratio_bits = (dsor - 2) << 2;

	ratio_bits |= __raw_readw(clk->enable_reg) & ~0xfd;
	__raw_writew(ratio_bits, clk->enable_reg);

	return 0;
}

int omap1_set_sossi_rate(struct clk *clk, unsigned long rate)
{
	u32 l;
	int div;
	unsigned long p_rate;

	p_rate = clk->parent->rate;
	/* Round towards slower frequency */
	div = (p_rate + rate - 1) / rate;
	div--;
	if (div < 0 || div > 7)
		return -EINVAL;

	l = omap_readl(MOD_CONF_CTRL_1);
	l &= ~(7 << 17);
	l |= div << 17;
	omap_writel(l, MOD_CONF_CTRL_1);

	clk->rate = p_rate / (div + 1);

	return 0;
}

long omap1_round_ext_clk_rate(struct clk *clk, unsigned long rate)
{
	return 96000000 / calc_ext_dsor(rate);
}

void omap1_init_ext_clk(struct clk *clk)
{
	unsigned dsor;
	__u16 ratio_bits;

	/* Determine current rate and ensure clock is based on 96MHz APLL */
	ratio_bits = __raw_readw(clk->enable_reg) & ~1;
	__raw_writew(ratio_bits, clk->enable_reg);

	ratio_bits = (ratio_bits & 0xfc) >> 2;
	if (ratio_bits > 6)
		dsor = (ratio_bits - 6) * 2 + 8;
	else
		dsor = ratio_bits + 2;

	clk-> rate = 96000000 / dsor;
}

int omap1_clk_enable(struct clk *clk)
{
	int ret = 0;

	if (clk->usecount++ == 0) {
		if (clk->parent) {
			ret = omap1_clk_enable(clk->parent);
			if (ret)
				goto err;

			if (clk->flags & CLOCK_NO_IDLE_PARENT)
				omap1_clk_deny_idle(clk->parent);
		}

		ret = clk->ops->enable(clk);
		if (ret) {
			if (clk->parent)
				omap1_clk_disable(clk->parent);
			goto err;
		}
	}
	return ret;

err:
	clk->usecount--;
	return ret;
}

void omap1_clk_disable(struct clk *clk)
{
	if (clk->usecount > 0 && !(--clk->usecount)) {
		clk->ops->disable(clk);
		if (likely(clk->parent)) {
			omap1_clk_disable(clk->parent);
			if (clk->flags & CLOCK_NO_IDLE_PARENT)
				omap1_clk_allow_idle(clk->parent);
		}
	}
}

static int omap1_clk_enable_generic(struct clk *clk)
{
	__u16 regval16;
	__u32 regval32;

	if (unlikely(clk->enable_reg == NULL)) {
		printk(KERN_ERR "clock.c: Enable for %s without enable code\n",
		       clk->name);
		return -EINVAL;
	}

	if (clk->flags & ENABLE_REG_32BIT) {
		regval32 = __raw_readl(clk->enable_reg);
		regval32 |= (1 << clk->enable_bit);
		__raw_writel(regval32, clk->enable_reg);
	} else {
		regval16 = __raw_readw(clk->enable_reg);
		regval16 |= (1 << clk->enable_bit);
		__raw_writew(regval16, clk->enable_reg);
	}

	return 0;
}

static void omap1_clk_disable_generic(struct clk *clk)
{
	__u16 regval16;
	__u32 regval32;

	if (clk->enable_reg == NULL)
		return;

	if (clk->flags & ENABLE_REG_32BIT) {
		regval32 = __raw_readl(clk->enable_reg);
		regval32 &= ~(1 << clk->enable_bit);
		__raw_writel(regval32, clk->enable_reg);
	} else {
		regval16 = __raw_readw(clk->enable_reg);
		regval16 &= ~(1 << clk->enable_bit);
		__raw_writew(regval16, clk->enable_reg);
	}
}

const struct clkops clkops_generic = {
	.enable		= omap1_clk_enable_generic,
	.disable	= omap1_clk_disable_generic,
};

static int omap1_clk_enable_dsp_domain(struct clk *clk)
{
	int retval;

	retval = omap1_clk_enable(api_ck_p);
	if (!retval) {
		retval = omap1_clk_enable_generic(clk);
		omap1_clk_disable(api_ck_p);
	}

	return retval;
}

static void omap1_clk_disable_dsp_domain(struct clk *clk)
{
	if (omap1_clk_enable(api_ck_p) == 0) {
		omap1_clk_disable_generic(clk);
		omap1_clk_disable(api_ck_p);
	}
}

const struct clkops clkops_dspck = {
	.enable		= omap1_clk_enable_dsp_domain,
	.disable	= omap1_clk_disable_dsp_domain,
};

/* XXX SYSC register handling does not belong in the clock framework */
static int omap1_clk_enable_uart_functional_16xx(struct clk *clk)
{
	int ret;
	struct uart_clk *uclk;

	ret = omap1_clk_enable_generic(clk);
	if (ret == 0) {
		/* Set smart idle acknowledgement mode */
		uclk = (struct uart_clk *)clk;
		omap_writeb((omap_readb(uclk->sysc_addr) & ~0x10) | 8,
			    uclk->sysc_addr);
	}

	return ret;
}

/* XXX SYSC register handling does not belong in the clock framework */
static void omap1_clk_disable_uart_functional_16xx(struct clk *clk)
{
	struct uart_clk *uclk;

	/* Set force idle acknowledgement mode */
	uclk = (struct uart_clk *)clk;
	omap_writeb((omap_readb(uclk->sysc_addr) & ~0x18), uclk->sysc_addr);

	omap1_clk_disable_generic(clk);
}

/* XXX SYSC register handling does not belong in the clock framework */
const struct clkops clkops_uart_16xx = {
	.enable		= omap1_clk_enable_uart_functional_16xx,
	.disable	= omap1_clk_disable_uart_functional_16xx,
};

long omap1_clk_round_rate(struct clk *clk, unsigned long rate)
{
	if (clk->round_rate != NULL)
		return clk->round_rate(clk, rate);

	return clk->rate;
}

int omap1_clk_set_rate(struct clk *clk, unsigned long rate)
{
	int  ret = -EINVAL;

	if (clk->set_rate)
		ret = clk->set_rate(clk, rate);
	return ret;
}

/*
 * Omap1 clock reset and init functions
 */

#ifdef CONFIG_OMAP_RESET_CLOCKS

void omap1_clk_disable_unused(struct clk *clk)
{
	__u32 regval32;

	/* Clocks in the DSP domain need api_ck. Just assume bootloader
	 * has not enabled any DSP clocks */
	if (clk->enable_reg == DSP_IDLECT2) {
		pr_info("Skipping reset check for DSP domain clock \"%s\"\n",
			clk->name);
		return;
	}

	/* Is the clock already disabled? */
	if (clk->flags & ENABLE_REG_32BIT)
		regval32 = __raw_readl(clk->enable_reg);
	else
		regval32 = __raw_readw(clk->enable_reg);

	if ((regval32 & (1 << clk->enable_bit)) == 0)
		return;

	printk(KERN_INFO "Disabling unused clock \"%s\"... ", clk->name);
	clk->ops->disable(clk);
	printk(" done\n");
}

#endif


int clk_enable(struct clk *clk)
{
	unsigned long flags;
	int ret;

	if (clk == NULL || IS_ERR(clk))
		return -EINVAL;

	spin_lock_irqsave(&clockfw_lock, flags);
	ret = omap1_clk_enable(clk);
	spin_unlock_irqrestore(&clockfw_lock, flags);

	return ret;
}
EXPORT_SYMBOL(clk_enable);

void clk_disable(struct clk *clk)
{
	unsigned long flags;

	if (clk == NULL || IS_ERR(clk))
		return;

	spin_lock_irqsave(&clockfw_lock, flags);
	if (clk->usecount == 0) {
		pr_err("Trying disable clock %s with 0 usecount\n",
		       clk->name);
		WARN_ON(1);
		goto out;
	}

	omap1_clk_disable(clk);

out:
	spin_unlock_irqrestore(&clockfw_lock, flags);
}
EXPORT_SYMBOL(clk_disable);

unsigned long clk_get_rate(struct clk *clk)
{
	unsigned long flags;
	unsigned long ret;

	if (clk == NULL || IS_ERR(clk))
		return 0;

	spin_lock_irqsave(&clockfw_lock, flags);
	ret = clk->rate;
	spin_unlock_irqrestore(&clockfw_lock, flags);

	return ret;
}
EXPORT_SYMBOL(clk_get_rate);

/*
 * Optional clock functions defined in include/linux/clk.h
 */

long clk_round_rate(struct clk *clk, unsigned long rate)
{
	unsigned long flags;
	long ret;

	if (clk == NULL || IS_ERR(clk))
		return 0;

	spin_lock_irqsave(&clockfw_lock, flags);
	ret = omap1_clk_round_rate(clk, rate);
	spin_unlock_irqrestore(&clockfw_lock, flags);

	return ret;
}
EXPORT_SYMBOL(clk_round_rate);

int clk_set_rate(struct clk *clk, unsigned long rate)
{
	unsigned long flags;
	int ret = -EINVAL;

	if (clk == NULL || IS_ERR(clk))
		return ret;

	spin_lock_irqsave(&clockfw_lock, flags);
	ret = omap1_clk_set_rate(clk, rate);
	if (ret == 0)
		propagate_rate(clk);
	spin_unlock_irqrestore(&clockfw_lock, flags);

	return ret;
}
EXPORT_SYMBOL(clk_set_rate);

int clk_set_parent(struct clk *clk, struct clk *parent)
{
	WARN_ONCE(1, "clk_set_parent() not implemented for OMAP1\n");

	return -EINVAL;
}
EXPORT_SYMBOL(clk_set_parent);

struct clk *clk_get_parent(struct clk *clk)
{
	return clk->parent;
}
EXPORT_SYMBOL(clk_get_parent);

/*
 * OMAP specific clock functions shared between omap1 and omap2
 */

int __initdata mpurate;

/*
 * By default we use the rate set by the bootloader.
 * You can override this with mpurate= cmdline option.
 */
static int __init omap_clk_setup(char *str)
{
	get_option(&str, &mpurate);

	if (!mpurate)
		return 1;

	if (mpurate < 1000)
		mpurate *= 1000000;

	return 1;
}
__setup("mpurate=", omap_clk_setup);

/* Used for clocks that always have same value as the parent clock */
unsigned long followparent_recalc(struct clk *clk)
{
	return clk->parent->rate;
}

/*
 * Used for clocks that have the same value as the parent clock,
 * divided by some factor
 */
unsigned long omap_fixed_divisor_recalc(struct clk *clk)
{
	WARN_ON(!clk->fixed_div);

	return clk->parent->rate / clk->fixed_div;
}

void clk_reparent(struct clk *child, struct clk *parent)
{
	list_del_init(&child->sibling);
	if (parent)
		list_add(&child->sibling, &parent->children);
	child->parent = parent;

	/* now do the debugfs renaming to reattach the child
	   to the proper parent */
}

/* Propagate rate to children */
void propagate_rate(struct clk *tclk)
{
	struct clk *clkp;

	list_for_each_entry(clkp, &tclk->children, sibling) {
		if (clkp->recalc)
			clkp->rate = clkp->recalc(clkp);
		propagate_rate(clkp);
	}
}

static LIST_HEAD(root_clks);

/**
 * recalculate_root_clocks - recalculate and propagate all root clocks
 *
 * Recalculates all root clocks (clocks with no parent), which if the
 * clock's .recalc is set correctly, should also propagate their rates.
 * Called at init.
 */
void recalculate_root_clocks(void)
{
	struct clk *clkp;

	list_for_each_entry(clkp, &root_clks, sibling) {
		if (clkp->recalc)
			clkp->rate = clkp->recalc(clkp);
		propagate_rate(clkp);
	}
}

/**
 * clk_preinit - initialize any fields in the struct clk before clk init
 * @clk: struct clk * to initialize
 *
 * Initialize any struct clk fields needed before normal clk initialization
 * can run.  No return value.
 */
void clk_preinit(struct clk *clk)
{
	INIT_LIST_HEAD(&clk->children);
}

int clk_register(struct clk *clk)
{
	if (clk == NULL || IS_ERR(clk))
		return -EINVAL;

	/*
	 * trap out already registered clocks
	 */
	if (clk->node.next || clk->node.prev)
		return 0;

	mutex_lock(&clocks_mutex);
	if (clk->parent)
		list_add(&clk->sibling, &clk->parent->children);
	else
		list_add(&clk->sibling, &root_clks);

	list_add(&clk->node, &clocks);
	if (clk->init)
		clk->init(clk);
	mutex_unlock(&clocks_mutex);

	return 0;
}
EXPORT_SYMBOL(clk_register);

void clk_unregister(struct clk *clk)
{
	if (clk == NULL || IS_ERR(clk))
		return;

	mutex_lock(&clocks_mutex);
	list_del(&clk->sibling);
	list_del(&clk->node);
	mutex_unlock(&clocks_mutex);
}
EXPORT_SYMBOL(clk_unregister);

void clk_enable_init_clocks(void)
{
	struct clk *clkp;

	list_for_each_entry(clkp, &clocks, node)
		if (clkp->flags & ENABLE_ON_INIT)
			clk_enable(clkp);
}

/**
 * omap_clk_get_by_name - locate OMAP struct clk by its name
 * @name: name of the struct clk to locate
 *
 * Locate an OMAP struct clk by its name.  Assumes that struct clk
 * names are unique.  Returns NULL if not found or a pointer to the
 * struct clk if found.
 */
struct clk *omap_clk_get_by_name(const char *name)
{
	struct clk *c;
	struct clk *ret = NULL;

	mutex_lock(&clocks_mutex);

	list_for_each_entry(c, &clocks, node) {
		if (!strcmp(c->name, name)) {
			ret = c;
			break;
		}
	}

	mutex_unlock(&clocks_mutex);

	return ret;
}

int omap_clk_enable_autoidle_all(void)
{
	struct clk *c;
	unsigned long flags;

	spin_lock_irqsave(&clockfw_lock, flags);

	list_for_each_entry(c, &clocks, node)
		if (c->ops->allow_idle)
			c->ops->allow_idle(c);

	spin_unlock_irqrestore(&clockfw_lock, flags);

	return 0;
}

int omap_clk_disable_autoidle_all(void)
{
	struct clk *c;
	unsigned long flags;

	spin_lock_irqsave(&clockfw_lock, flags);

	list_for_each_entry(c, &clocks, node)
		if (c->ops->deny_idle)
			c->ops->deny_idle(c);

	spin_unlock_irqrestore(&clockfw_lock, flags);

	return 0;
}

/*
 * Low level helpers
 */
static int clkll_enable_null(struct clk *clk)
{
	return 0;
}

static void clkll_disable_null(struct clk *clk)
{
}

const struct clkops clkops_null = {
	.enable		= clkll_enable_null,
	.disable	= clkll_disable_null,
};

/*
 * Dummy clock
 *
 * Used for clock aliases that are needed on some OMAPs, but not others
 */
struct clk dummy_ck = {
	.name	= "dummy",
	.ops	= &clkops_null,
};

/*
 *
 */

#ifdef CONFIG_OMAP_RESET_CLOCKS
/*
 * Disable any unused clocks left on by the bootloader
 */
static int __init clk_disable_unused(void)
{
	struct clk *ck;
	unsigned long flags;

	pr_info("clock: disabling unused clocks to save power\n");

	spin_lock_irqsave(&clockfw_lock, flags);
	list_for_each_entry(ck, &clocks, node) {
		if (ck->ops == &clkops_null)
			continue;

		if (ck->usecount > 0 || !ck->enable_reg)
			continue;

		omap1_clk_disable_unused(ck);
	}
	spin_unlock_irqrestore(&clockfw_lock, flags);

	return 0;
}
late_initcall(clk_disable_unused);
late_initcall(omap_clk_enable_autoidle_all);
#endif

#if defined(CONFIG_PM_DEBUG) && defined(CONFIG_DEBUG_FS)
/*
 *	debugfs support to trace clock tree hierarchy and attributes
 */

#include <linux/debugfs.h>
#include <linux/seq_file.h>

static struct dentry *clk_debugfs_root;

static int clk_dbg_show_summary(struct seq_file *s, void *unused)
{
	struct clk *c;
	struct clk *pa;

	mutex_lock(&clocks_mutex);
	seq_printf(s, "%-30s %-30s %-10s %s\n",
		   "clock-name", "parent-name", "rate", "use-count");

	list_for_each_entry(c, &clocks, node) {
		pa = c->parent;
		seq_printf(s, "%-30s %-30s %-10lu %d\n",
			   c->name, pa ? pa->name : "none", c->rate,
			   c->usecount);
	}
	mutex_unlock(&clocks_mutex);

	return 0;
}

static int clk_dbg_open(struct inode *inode, struct file *file)
{
	return single_open(file, clk_dbg_show_summary, inode->i_private);
}

static const struct file_operations debug_clock_fops = {
	.open           = clk_dbg_open,
	.read           = seq_read,
	.llseek         = seq_lseek,
	.release        = single_release,
};

static int clk_debugfs_register_one(struct clk *c)
{
	int err;
	struct dentry *d;
	struct clk *pa = c->parent;

	d = debugfs_create_dir(c->name, pa ? pa->dent : clk_debugfs_root);
	if (!d)
		return -ENOMEM;
	c->dent = d;

	d = debugfs_create_u8("usecount", S_IRUGO, c->dent, (u8 *)&c->usecount);
	if (!d) {
		err = -ENOMEM;
		goto err_out;
	}
	d = debugfs_create_u32("rate", S_IRUGO, c->dent, (u32 *)&c->rate);
	if (!d) {
		err = -ENOMEM;
		goto err_out;
	}
	d = debugfs_create_x32("flags", S_IRUGO, c->dent, (u32 *)&c->flags);
	if (!d) {
		err = -ENOMEM;
		goto err_out;
	}
	return 0;

err_out:
	debugfs_remove_recursive(c->dent);
	return err;
}

static int clk_debugfs_register(struct clk *c)
{
	int err;
	struct clk *pa = c->parent;

	if (pa && !pa->dent) {
		err = clk_debugfs_register(pa);
		if (err)
			return err;
	}

	if (!c->dent) {
		err = clk_debugfs_register_one(c);
		if (err)
			return err;
	}
	return 0;
}

static int __init clk_debugfs_init(void)
{
	struct clk *c;
	struct dentry *d;
	int err;

	d = debugfs_create_dir("clock", NULL);
	if (!d)
		return -ENOMEM;
	clk_debugfs_root = d;

	list_for_each_entry(c, &clocks, node) {
		err = clk_debugfs_register(c);
		if (err)
			goto err_out;
	}

	d = debugfs_create_file("summary", S_IRUGO,
		d, NULL, &debug_clock_fops);
	if (!d)
		return -ENOMEM;

	return 0;
err_out:
	debugfs_remove_recursive(clk_debugfs_root);
	return err;
}
late_initcall(clk_debugfs_init);

#endif /* defined(CONFIG_PM_DEBUG) && defined(CONFIG_DEBUG_FS) */<|MERGE_RESOLUTION|>--- conflicted
+++ resolved
@@ -22,20 +22,11 @@
 
 #include <asm/mach-types.h>
 
-<<<<<<< HEAD
+#include <mach/hardware.h>
+
+#include "../plat-omap/sram.h"
+
 #include "soc.h"
-#include <plat/usb.h>
-=======
-#include <plat/cpu.h>
-#include <plat/clock.h>
-#include <plat/sram.h>
-#include <plat/clkdev_omap.h>
->>>>>>> e8c4a7ac
-
-#include <mach/hardware.h>
-
-#include "../plat-omap/sram.h"
-
 #include "iomap.h"
 #include "clock.h"
 #include "opp.h"
