/*
 *  linux/arch/x86_64/ia32/ia32_signal.c
 *
 *  Copyright (C) 1991, 1992  Linus Torvalds
 *
 *  1997-11-28  Modified for POSIX.1b signals by Richard Henderson
 *  2000-06-20  Pentium III FXSR, SSE support by Gareth Hughes
 *  2000-12-*   x86-64 compatibility mode signal handling by Andi Kleen
 */

#include <linux/sched.h>
#include <linux/mm.h>
#include <linux/smp.h>
#include <linux/kernel.h>
#include <linux/errno.h>
#include <linux/wait.h>
#include <linux/unistd.h>
#include <linux/stddef.h>
#include <linux/personality.h>
#include <linux/compat.h>
#include <linux/binfmts.h>
#include <asm/ucontext.h>
#include <asm/uaccess.h>
#include <asm/i387.h>
#include <asm/fpu-internal.h>
#include <asm/ptrace.h>
#include <asm/ia32_unistd.h>
#include <asm/user32.h>
#include <asm/sigcontext32.h>
#include <asm/proto.h>
#include <asm/vdso.h>
#include <asm/sigframe.h>
#include <asm/sighandling.h>
#include <asm/sys_ia32.h>

#define FIX_EFLAGS	__FIX_EFLAGS

int copy_siginfo_to_user32(compat_siginfo_t __user *to, siginfo_t *from)
{
	int err = 0;
	bool ia32 = test_thread_flag(TIF_IA32);

	if (!access_ok(VERIFY_WRITE, to, sizeof(compat_siginfo_t)))
		return -EFAULT;

	put_user_try {
		/* If you change siginfo_t structure, please make sure that
		   this code is fixed accordingly.
		   It should never copy any pad contained in the structure
		   to avoid security leaks, but must copy the generic
		   3 ints plus the relevant union member.  */
		put_user_ex(from->si_signo, &to->si_signo);
		put_user_ex(from->si_errno, &to->si_errno);
		put_user_ex((short)from->si_code, &to->si_code);

		if (from->si_code < 0) {
			put_user_ex(from->si_pid, &to->si_pid);
			put_user_ex(from->si_uid, &to->si_uid);
			put_user_ex(ptr_to_compat(from->si_ptr), &to->si_ptr);
		} else {
			/*
			 * First 32bits of unions are always present:
			 * si_pid === si_band === si_tid === si_addr(LS half)
			 */
			put_user_ex(from->_sifields._pad[0],
					  &to->_sifields._pad[0]);
			switch (from->si_code >> 16) {
			case __SI_FAULT >> 16:
				break;
			case __SI_SYS >> 16:
				put_user_ex(from->si_syscall, &to->si_syscall);
				put_user_ex(from->si_arch, &to->si_arch);
				break;
			case __SI_CHLD >> 16:
				if (ia32) {
					put_user_ex(from->si_utime, &to->si_utime);
					put_user_ex(from->si_stime, &to->si_stime);
				} else {
					put_user_ex(from->si_utime, &to->_sifields._sigchld_x32._utime);
					put_user_ex(from->si_stime, &to->_sifields._sigchld_x32._stime);
				}
				put_user_ex(from->si_status, &to->si_status);
				/* FALL THROUGH */
			default:
			case __SI_KILL >> 16:
				put_user_ex(from->si_uid, &to->si_uid);
				break;
			case __SI_POLL >> 16:
				put_user_ex(from->si_fd, &to->si_fd);
				break;
			case __SI_TIMER >> 16:
				put_user_ex(from->si_overrun, &to->si_overrun);
				put_user_ex(ptr_to_compat(from->si_ptr),
					    &to->si_ptr);
				break;
				 /* This is not generated by the kernel as of now.  */
			case __SI_RT >> 16:
			case __SI_MESGQ >> 16:
				put_user_ex(from->si_uid, &to->si_uid);
				put_user_ex(from->si_int, &to->si_int);
				break;
			}
		}
	} put_user_catch(err);

	return err;
}

int copy_siginfo_from_user32(siginfo_t *to, compat_siginfo_t __user *from)
{
	int err = 0;
	u32 ptr32;

	if (!access_ok(VERIFY_READ, from, sizeof(compat_siginfo_t)))
		return -EFAULT;

	get_user_try {
		get_user_ex(to->si_signo, &from->si_signo);
		get_user_ex(to->si_errno, &from->si_errno);
		get_user_ex(to->si_code, &from->si_code);

		get_user_ex(to->si_pid, &from->si_pid);
		get_user_ex(to->si_uid, &from->si_uid);
		get_user_ex(ptr32, &from->si_ptr);
		to->si_ptr = compat_ptr(ptr32);
	} get_user_catch(err);

	return err;
}

asmlinkage long sys32_sigsuspend(int history0, int history1, old_sigset_t mask)
{
	sigset_t blocked;
	siginitset(&blocked, mask);
	return sigsuspend(&blocked);
}

asmlinkage long sys32_sigaltstack(const stack_ia32_t __user *uss_ptr,
				  stack_ia32_t __user *uoss_ptr,
				  struct pt_regs *regs)
{
	stack_t uss, uoss;
	int ret, err = 0;
	mm_segment_t seg;

	if (uss_ptr) {
		u32 ptr;

		memset(&uss, 0, sizeof(stack_t));
		if (!access_ok(VERIFY_READ, uss_ptr, sizeof(stack_ia32_t)))
			return -EFAULT;

		get_user_try {
			get_user_ex(ptr, &uss_ptr->ss_sp);
			get_user_ex(uss.ss_flags, &uss_ptr->ss_flags);
			get_user_ex(uss.ss_size, &uss_ptr->ss_size);
		} get_user_catch(err);

		if (err)
			return -EFAULT;
		uss.ss_sp = compat_ptr(ptr);
	}
	seg = get_fs();
	set_fs(KERNEL_DS);
	ret = do_sigaltstack((stack_t __force __user *) (uss_ptr ? &uss : NULL),
			     (stack_t __force __user *) &uoss, regs->sp);
	set_fs(seg);
	if (ret >= 0 && uoss_ptr)  {
		if (!access_ok(VERIFY_WRITE, uoss_ptr, sizeof(stack_ia32_t)))
			return -EFAULT;

		put_user_try {
			put_user_ex(ptr_to_compat(uoss.ss_sp), &uoss_ptr->ss_sp);
			put_user_ex(uoss.ss_flags, &uoss_ptr->ss_flags);
			put_user_ex(uoss.ss_size, &uoss_ptr->ss_size);
		} put_user_catch(err);

		if (err)
			ret = -EFAULT;
	}
	return ret;
}

/*
 * Do a signal return; undo the signal stack.
 */
#define loadsegment_gs(v)	load_gs_index(v)
#define loadsegment_fs(v)	loadsegment(fs, v)
#define loadsegment_ds(v)	loadsegment(ds, v)
#define loadsegment_es(v)	loadsegment(es, v)

#define get_user_seg(seg)	({ unsigned int v; savesegment(seg, v); v; })
#define set_user_seg(seg, v)	loadsegment_##seg(v)

#define COPY(x)			{		\
	get_user_ex(regs->x, &sc->x);		\
}

#define GET_SEG(seg)		({			\
	unsigned short tmp;				\
	get_user_ex(tmp, &sc->seg);			\
	tmp;						\
})

#define COPY_SEG_CPL3(seg)	do {			\
	regs->seg = GET_SEG(seg) | 3;			\
} while (0)

#define RELOAD_SEG(seg)		{		\
	unsigned int pre = GET_SEG(seg);	\
	unsigned int cur = get_user_seg(seg);	\
	pre |= 3;				\
	if (pre != cur)				\
		set_user_seg(seg, pre);		\
}

static int ia32_restore_sigcontext(struct pt_regs *regs,
				   struct sigcontext_ia32 __user *sc,
				   unsigned int *pax)
{
	unsigned int tmpflags, err = 0;
	void __user *buf;
	u32 tmp;

	/* Always make any pending restarted system calls return -EINTR */
	current_thread_info()->restart_block.fn = do_no_restart_syscall;

	get_user_try {
		/*
		 * Reload fs and gs if they have changed in the signal
		 * handler.  This does not handle long fs/gs base changes in
		 * the handler, but does not clobber them at least in the
		 * normal case.
		 */
		RELOAD_SEG(gs);
		RELOAD_SEG(fs);
		RELOAD_SEG(ds);
		RELOAD_SEG(es);

		COPY(di); COPY(si); COPY(bp); COPY(sp); COPY(bx);
		COPY(dx); COPY(cx); COPY(ip);
		/* Don't touch extended registers */

		COPY_SEG_CPL3(cs);
		COPY_SEG_CPL3(ss);

		get_user_ex(tmpflags, &sc->flags);
		regs->flags = (regs->flags & ~FIX_EFLAGS) | (tmpflags & FIX_EFLAGS);
		/* disable syscall checks */
		regs->orig_ax = -1;

		get_user_ex(tmp, &sc->fpstate);
		buf = compat_ptr(tmp);
<<<<<<< HEAD
=======
		err |= restore_xstate_sig(buf, 1);
>>>>>>> b1a74bf8

		get_user_ex(*pax, &sc->ax);
	} get_user_catch(err);

	err |= restore_i387_xstate_ia32(buf);

	return err;
}

asmlinkage long sys32_sigreturn(struct pt_regs *regs)
{
	struct sigframe_ia32 __user *frame = (struct sigframe_ia32 __user *)(regs->sp-8);
	sigset_t set;
	unsigned int ax;

	if (!access_ok(VERIFY_READ, frame, sizeof(*frame)))
		goto badframe;
	if (__get_user(set.sig[0], &frame->sc.oldmask)
	    || (_COMPAT_NSIG_WORDS > 1
		&& __copy_from_user((((char *) &set.sig) + 4),
				    &frame->extramask,
				    sizeof(frame->extramask))))
		goto badframe;

	set_current_blocked(&set);

	if (ia32_restore_sigcontext(regs, &frame->sc, &ax))
		goto badframe;
	return ax;

badframe:
	signal_fault(regs, frame, "32bit sigreturn");
	return 0;
}

asmlinkage long sys32_rt_sigreturn(struct pt_regs *regs)
{
	struct rt_sigframe_ia32 __user *frame;
	sigset_t set;
	unsigned int ax;
	struct pt_regs tregs;

	frame = (struct rt_sigframe_ia32 __user *)(regs->sp - 4);

	if (!access_ok(VERIFY_READ, frame, sizeof(*frame)))
		goto badframe;
	if (__copy_from_user(&set, &frame->uc.uc_sigmask, sizeof(set)))
		goto badframe;

	set_current_blocked(&set);

	if (ia32_restore_sigcontext(regs, &frame->uc.uc_mcontext, &ax))
		goto badframe;

	tregs = *regs;
	if (sys32_sigaltstack(&frame->uc.uc_stack, NULL, &tregs) == -EFAULT)
		goto badframe;

	return ax;

badframe:
	signal_fault(regs, frame, "32bit rt sigreturn");
	return 0;
}

/*
 * Set up a signal frame.
 */

static int ia32_setup_sigcontext(struct sigcontext_ia32 __user *sc,
				 void __user *fpstate,
				 struct pt_regs *regs, unsigned int mask)
{
	int err = 0;

	put_user_try {
		put_user_ex(get_user_seg(gs), (unsigned int __user *)&sc->gs);
		put_user_ex(get_user_seg(fs), (unsigned int __user *)&sc->fs);
		put_user_ex(get_user_seg(ds), (unsigned int __user *)&sc->ds);
		put_user_ex(get_user_seg(es), (unsigned int __user *)&sc->es);

		put_user_ex(regs->di, &sc->di);
		put_user_ex(regs->si, &sc->si);
		put_user_ex(regs->bp, &sc->bp);
		put_user_ex(regs->sp, &sc->sp);
		put_user_ex(regs->bx, &sc->bx);
		put_user_ex(regs->dx, &sc->dx);
		put_user_ex(regs->cx, &sc->cx);
		put_user_ex(regs->ax, &sc->ax);
		put_user_ex(current->thread.trap_nr, &sc->trapno);
		put_user_ex(current->thread.error_code, &sc->err);
		put_user_ex(regs->ip, &sc->ip);
		put_user_ex(regs->cs, (unsigned int __user *)&sc->cs);
		put_user_ex(regs->flags, &sc->flags);
		put_user_ex(regs->sp, &sc->sp_at_signal);
		put_user_ex(regs->ss, (unsigned int __user *)&sc->ss);

		put_user_ex(ptr_to_compat(fpstate), &sc->fpstate);

		/* non-iBCS2 extensions.. */
		put_user_ex(mask, &sc->oldmask);
		put_user_ex(current->thread.cr2, &sc->cr2);
	} put_user_catch(err);

	return err;
}

/*
 * Determine which stack to use..
 */
static void __user *get_sigframe(struct k_sigaction *ka, struct pt_regs *regs,
				 size_t frame_size,
				 void __user **fpstate)
{
	unsigned long sp;

	/* Default to using normal stack */
	sp = regs->sp;

	/* This is the X/Open sanctioned signal stack switching.  */
	if (ka->sa.sa_flags & SA_ONSTACK) {
		if (sas_ss_flags(sp) == 0)
			sp = current->sas_ss_sp + current->sas_ss_size;
	}

	/* This is the legacy signal stack switching. */
	else if ((regs->ss & 0xffff) != __USER32_DS &&
		!(ka->sa.sa_flags & SA_RESTORER) &&
		 ka->sa.sa_restorer)
		sp = (unsigned long) ka->sa.sa_restorer;

	if (used_math()) {
		unsigned long fx_aligned, math_size;

		sp = alloc_mathframe(sp, 1, &fx_aligned, &math_size);
		*fpstate = (struct _fpstate_ia32 __user *) sp;
		if (save_xstate_sig(*fpstate, (void __user *)fx_aligned,
				    math_size) < 0)
			return (void __user *) -1L;
	}

	sp -= frame_size;
	/* Align the stack pointer according to the i386 ABI,
	 * i.e. so that on function entry ((sp + 4) & 15) == 0. */
	sp = ((sp + 4) & -16ul) - 4;
	return (void __user *) sp;
}

int ia32_setup_frame(int sig, struct k_sigaction *ka,
		     compat_sigset_t *set, struct pt_regs *regs)
{
	struct sigframe_ia32 __user *frame;
	void __user *restorer;
	int err = 0;
	void __user *fpstate = NULL;

	/* copy_to_user optimizes that into a single 8 byte store */
	static const struct {
		u16 poplmovl;
		u32 val;
		u16 int80;
	} __attribute__((packed)) code = {
		0xb858,		 /* popl %eax ; movl $...,%eax */
		__NR_ia32_sigreturn,
		0x80cd,		/* int $0x80 */
	};

	frame = get_sigframe(ka, regs, sizeof(*frame), &fpstate);

	if (!access_ok(VERIFY_WRITE, frame, sizeof(*frame)))
		return -EFAULT;

	if (__put_user(sig, &frame->sig))
		return -EFAULT;

	if (ia32_setup_sigcontext(&frame->sc, fpstate, regs, set->sig[0]))
		return -EFAULT;

	if (_COMPAT_NSIG_WORDS > 1) {
		if (__copy_to_user(frame->extramask, &set->sig[1],
				   sizeof(frame->extramask)))
			return -EFAULT;
	}

	if (ka->sa.sa_flags & SA_RESTORER) {
		restorer = ka->sa.sa_restorer;
	} else {
		/* Return stub is in 32bit vsyscall page */
		if (current->mm->context.vdso)
			restorer = VDSO32_SYMBOL(current->mm->context.vdso,
						 sigreturn);
		else
			restorer = &frame->retcode;
	}

	put_user_try {
		put_user_ex(ptr_to_compat(restorer), &frame->pretcode);

		/*
		 * These are actually not used anymore, but left because some
		 * gdb versions depend on them as a marker.
		 */
		put_user_ex(*((u64 *)&code), (u64 __user *)frame->retcode);
	} put_user_catch(err);

	if (err)
		return -EFAULT;

	/* Set up registers for signal handler */
	regs->sp = (unsigned long) frame;
	regs->ip = (unsigned long) ka->sa.sa_handler;

	/* Make -mregparm=3 work */
	regs->ax = sig;
	regs->dx = 0;
	regs->cx = 0;

	loadsegment(ds, __USER32_DS);
	loadsegment(es, __USER32_DS);

	regs->cs = __USER32_CS;
	regs->ss = __USER32_DS;

	return 0;
}

int ia32_setup_rt_frame(int sig, struct k_sigaction *ka, siginfo_t *info,
			compat_sigset_t *set, struct pt_regs *regs)
{
	struct rt_sigframe_ia32 __user *frame;
	void __user *restorer;
	int err = 0;
	void __user *fpstate = NULL;

	/* __copy_to_user optimizes that into a single 8 byte store */
	static const struct {
		u8 movl;
		u32 val;
		u16 int80;
		u8  pad;
	} __attribute__((packed)) code = {
		0xb8,
		__NR_ia32_rt_sigreturn,
		0x80cd,
		0,
	};

	frame = get_sigframe(ka, regs, sizeof(*frame), &fpstate);

	if (!access_ok(VERIFY_WRITE, frame, sizeof(*frame)))
		return -EFAULT;

	put_user_try {
		put_user_ex(sig, &frame->sig);
		put_user_ex(ptr_to_compat(&frame->info), &frame->pinfo);
		put_user_ex(ptr_to_compat(&frame->uc), &frame->puc);

		/* Create the ucontext.  */
		if (cpu_has_xsave)
			put_user_ex(UC_FP_XSTATE, &frame->uc.uc_flags);
		else
			put_user_ex(0, &frame->uc.uc_flags);
		put_user_ex(0, &frame->uc.uc_link);
		put_user_ex(current->sas_ss_sp, &frame->uc.uc_stack.ss_sp);
		put_user_ex(sas_ss_flags(regs->sp),
			    &frame->uc.uc_stack.ss_flags);
		put_user_ex(current->sas_ss_size, &frame->uc.uc_stack.ss_size);

		if (ka->sa.sa_flags & SA_RESTORER)
			restorer = ka->sa.sa_restorer;
		else
			restorer = VDSO32_SYMBOL(current->mm->context.vdso,
						 rt_sigreturn);
		put_user_ex(ptr_to_compat(restorer), &frame->pretcode);

		/*
		 * Not actually used anymore, but left because some gdb
		 * versions need it.
		 */
		put_user_ex(*((u64 *)&code), (u64 __user *)frame->retcode);
	} put_user_catch(err);

	err |= copy_siginfo_to_user32(&frame->info, info);
	err |= ia32_setup_sigcontext(&frame->uc.uc_mcontext, fpstate,
				     regs, set->sig[0]);
	err |= __copy_to_user(&frame->uc.uc_sigmask, set, sizeof(*set));

	if (err)
		return -EFAULT;

	/* Set up registers for signal handler */
	regs->sp = (unsigned long) frame;
	regs->ip = (unsigned long) ka->sa.sa_handler;

	/* Make -mregparm=3 work */
	regs->ax = sig;
	regs->dx = (unsigned long) &frame->info;
	regs->cx = (unsigned long) &frame->uc;

	loadsegment(ds, __USER32_DS);
	loadsegment(es, __USER32_DS);

	regs->cs = __USER32_CS;
	regs->ss = __USER32_DS;

	return 0;
}<|MERGE_RESOLUTION|>--- conflicted
+++ resolved
@@ -32,6 +32,7 @@
 #include <asm/sigframe.h>
 #include <asm/sighandling.h>
 #include <asm/sys_ia32.h>
+#include <asm/smap.h>
 
 #define FIX_EFLAGS	__FIX_EFLAGS
 
@@ -251,15 +252,11 @@
 
 		get_user_ex(tmp, &sc->fpstate);
 		buf = compat_ptr(tmp);
-<<<<<<< HEAD
-=======
-		err |= restore_xstate_sig(buf, 1);
->>>>>>> b1a74bf8
 
 		get_user_ex(*pax, &sc->ax);
 	} get_user_catch(err);
 
-	err |= restore_i387_xstate_ia32(buf);
+	err |= restore_xstate_sig(buf, 1);
 
 	return err;
 }
