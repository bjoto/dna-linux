/*
 * probe.c - PCI detection and setup code
 */

#include <linux/kernel.h>
#include <linux/delay.h>
#include <linux/init.h>
#include <linux/pci.h>
#include <linux/slab.h>
#include <linux/module.h>
#include <linux/cpumask.h>
#include <linux/pci-aspm.h>
#include <asm-generic/pci-bridge.h>
#include "pci.h"

#define CARDBUS_LATENCY_TIMER	176	/* secondary latency timer */
#define CARDBUS_RESERVE_BUSNR	3

struct resource busn_resource = {
	.name	= "PCI busn",
	.start	= 0,
	.end	= 255,
	.flags	= IORESOURCE_BUS,
};

/* Ugh.  Need to stop exporting this to modules. */
LIST_HEAD(pci_root_buses);
EXPORT_SYMBOL(pci_root_buses);

static LIST_HEAD(pci_domain_busn_res_list);

struct pci_domain_busn_res {
	struct list_head list;
	struct resource res;
	int domain_nr;
};

static struct resource *get_pci_domain_busn_res(int domain_nr)
{
	struct pci_domain_busn_res *r;

	list_for_each_entry(r, &pci_domain_busn_res_list, list)
		if (r->domain_nr == domain_nr)
			return &r->res;

	r = kzalloc(sizeof(*r), GFP_KERNEL);
	if (!r)
		return NULL;

	r->domain_nr = domain_nr;
	r->res.start = 0;
	r->res.end = 0xff;
	r->res.flags = IORESOURCE_BUS | IORESOURCE_PCI_FIXED;

	list_add_tail(&r->list, &pci_domain_busn_res_list);

	return &r->res;
}

static int find_anything(struct device *dev, void *data)
{
	return 1;
}

/*
 * Some device drivers need know if pci is initiated.
 * Basically, we think pci is not initiated when there
 * is no device to be found on the pci_bus_type.
 */
int no_pci_devices(void)
{
	struct device *dev;
	int no_devices;

	dev = bus_find_device(&pci_bus_type, NULL, NULL, find_anything);
	no_devices = (dev == NULL);
	put_device(dev);
	return no_devices;
}
EXPORT_SYMBOL(no_pci_devices);

/*
 * PCI Bus Class
 */
static void release_pcibus_dev(struct device *dev)
{
	struct pci_bus *pci_bus = to_pci_bus(dev);

	if (pci_bus->bridge)
		put_device(pci_bus->bridge);
	pci_bus_remove_resources(pci_bus);
	pci_release_bus_of_node(pci_bus);
	kfree(pci_bus);
}

static struct class pcibus_class = {
	.name		= "pci_bus",
	.dev_release	= &release_pcibus_dev,
	.dev_attrs	= pcibus_dev_attrs,
};

static int __init pcibus_class_init(void)
{
	return class_register(&pcibus_class);
}
postcore_initcall(pcibus_class_init);

static u64 pci_size(u64 base, u64 maxbase, u64 mask)
{
	u64 size = mask & maxbase;	/* Find the significant bits */
	if (!size)
		return 0;

	/* Get the lowest of them to find the decode size, and
	   from that the extent.  */
	size = (size & ~(size-1)) - 1;

	/* base == maxbase can be valid only if the BAR has
	   already been programmed with all 1s.  */
	if (base == maxbase && ((base | size) & mask) != mask)
		return 0;

	return size;
}

static inline unsigned long decode_bar(struct pci_dev *dev, u32 bar)
{
	u32 mem_type;
	unsigned long flags;

	if ((bar & PCI_BASE_ADDRESS_SPACE) == PCI_BASE_ADDRESS_SPACE_IO) {
		flags = bar & ~PCI_BASE_ADDRESS_IO_MASK;
		flags |= IORESOURCE_IO;
		return flags;
	}

	flags = bar & ~PCI_BASE_ADDRESS_MEM_MASK;
	flags |= IORESOURCE_MEM;
	if (flags & PCI_BASE_ADDRESS_MEM_PREFETCH)
		flags |= IORESOURCE_PREFETCH;

	mem_type = bar & PCI_BASE_ADDRESS_MEM_TYPE_MASK;
	switch (mem_type) {
	case PCI_BASE_ADDRESS_MEM_TYPE_32:
		break;
	case PCI_BASE_ADDRESS_MEM_TYPE_1M:
		dev_info(&dev->dev, "1M mem BAR treated as 32-bit BAR\n");
		break;
	case PCI_BASE_ADDRESS_MEM_TYPE_64:
		flags |= IORESOURCE_MEM_64;
		break;
	default:
		dev_warn(&dev->dev,
			 "mem unknown type %x treated as 32-bit BAR\n",
			 mem_type);
		break;
	}
	return flags;
}

/**
 * pci_read_base - read a PCI BAR
 * @dev: the PCI device
 * @type: type of the BAR
 * @res: resource buffer to be filled in
 * @pos: BAR position in the config space
 *
 * Returns 1 if the BAR is 64-bit, or 0 if 32-bit.
 */
int __pci_read_base(struct pci_dev *dev, enum pci_bar_type type,
			struct resource *res, unsigned int pos)
{
	u32 l, sz, mask;
	u16 orig_cmd;
	struct pci_bus_region region;

	mask = type ? PCI_ROM_ADDRESS_MASK : ~0;

	if (!dev->mmio_always_on) {
		pci_read_config_word(dev, PCI_COMMAND, &orig_cmd);
		pci_write_config_word(dev, PCI_COMMAND,
			orig_cmd & ~(PCI_COMMAND_MEMORY | PCI_COMMAND_IO));
	}

	res->name = pci_name(dev);

	pci_read_config_dword(dev, pos, &l);
	pci_write_config_dword(dev, pos, l | mask);
	pci_read_config_dword(dev, pos, &sz);
	pci_write_config_dword(dev, pos, l);

	/*
	 * All bits set in sz means the device isn't working properly.
	 * If the BAR isn't implemented, all bits must be 0.  If it's a
	 * memory BAR or a ROM, bit 0 must be clear; if it's an io BAR, bit
	 * 1 must be clear.
	 */
	if (!sz || sz == 0xffffffff)
		goto fail;

	/*
	 * I don't know how l can have all bits set.  Copied from old code.
	 * Maybe it fixes a bug on some ancient platform.
	 */
	if (l == 0xffffffff)
		l = 0;

	if (type == pci_bar_unknown) {
		res->flags = decode_bar(dev, l);
		res->flags |= IORESOURCE_SIZEALIGN;
		if (res->flags & IORESOURCE_IO) {
			l &= PCI_BASE_ADDRESS_IO_MASK;
			mask = PCI_BASE_ADDRESS_IO_MASK & (u32) IO_SPACE_LIMIT;
		} else {
			l &= PCI_BASE_ADDRESS_MEM_MASK;
			mask = (u32)PCI_BASE_ADDRESS_MEM_MASK;
		}
	} else {
		res->flags |= (l & IORESOURCE_ROM_ENABLE);
		l &= PCI_ROM_ADDRESS_MASK;
		mask = (u32)PCI_ROM_ADDRESS_MASK;
	}

	if (res->flags & IORESOURCE_MEM_64) {
		u64 l64 = l;
		u64 sz64 = sz;
		u64 mask64 = mask | (u64)~0 << 32;

		pci_read_config_dword(dev, pos + 4, &l);
		pci_write_config_dword(dev, pos + 4, ~0);
		pci_read_config_dword(dev, pos + 4, &sz);
		pci_write_config_dword(dev, pos + 4, l);

		l64 |= ((u64)l << 32);
		sz64 |= ((u64)sz << 32);

		sz64 = pci_size(l64, sz64, mask64);

		if (!sz64)
			goto fail;

		if ((sizeof(resource_size_t) < 8) && (sz64 > 0x100000000ULL)) {
			dev_err(&dev->dev, "reg %x: can't handle 64-bit BAR\n",
				pos);
			goto fail;
		}

		if ((sizeof(resource_size_t) < 8) && l) {
			/* Address above 32-bit boundary; disable the BAR */
			pci_write_config_dword(dev, pos, 0);
			pci_write_config_dword(dev, pos + 4, 0);
			region.start = 0;
			region.end = sz64;
			pcibios_bus_to_resource(dev, res, &region);
		} else {
			region.start = l64;
			region.end = l64 + sz64;
			pcibios_bus_to_resource(dev, res, &region);
			dev_printk(KERN_DEBUG, &dev->dev, "reg %x: %pR\n",
				   pos, res);
		}
	} else {
		sz = pci_size(l, sz, mask);

		if (!sz)
			goto fail;

		region.start = l;
		region.end = l + sz;
		pcibios_bus_to_resource(dev, res, &region);

		dev_printk(KERN_DEBUG, &dev->dev, "reg %x: %pR\n", pos, res);
	}

 out:
	if (!dev->mmio_always_on)
		pci_write_config_word(dev, PCI_COMMAND, orig_cmd);

	return (res->flags & IORESOURCE_MEM_64) ? 1 : 0;
 fail:
	res->flags = 0;
	goto out;
}

static void pci_read_bases(struct pci_dev *dev, unsigned int howmany, int rom)
{
	unsigned int pos, reg;

	for (pos = 0; pos < howmany; pos++) {
		struct resource *res = &dev->resource[pos];
		reg = PCI_BASE_ADDRESS_0 + (pos << 2);
		pos += __pci_read_base(dev, pci_bar_unknown, res, reg);
	}

	if (rom) {
		struct resource *res = &dev->resource[PCI_ROM_RESOURCE];
		dev->rom_base_reg = rom;
		res->flags = IORESOURCE_MEM | IORESOURCE_PREFETCH |
				IORESOURCE_READONLY | IORESOURCE_CACHEABLE |
				IORESOURCE_SIZEALIGN;
		__pci_read_base(dev, pci_bar_mem32, res, rom);
	}
}

static void __devinit pci_read_bridge_io(struct pci_bus *child)
{
	struct pci_dev *dev = child->self;
	u8 io_base_lo, io_limit_lo;
	unsigned long io_mask, io_granularity, base, limit;
	struct pci_bus_region region;
	struct resource *res;

	io_mask = PCI_IO_RANGE_MASK;
	io_granularity = 0x1000;
	if (dev->io_window_1k) {
		/* Support 1K I/O space granularity */
		io_mask = PCI_IO_1K_RANGE_MASK;
		io_granularity = 0x400;
	}

	res = child->resource[0];
	pci_read_config_byte(dev, PCI_IO_BASE, &io_base_lo);
	pci_read_config_byte(dev, PCI_IO_LIMIT, &io_limit_lo);
	base = (io_base_lo & io_mask) << 8;
	limit = (io_limit_lo & io_mask) << 8;

	if ((io_base_lo & PCI_IO_RANGE_TYPE_MASK) == PCI_IO_RANGE_TYPE_32) {
		u16 io_base_hi, io_limit_hi;

		pci_read_config_word(dev, PCI_IO_BASE_UPPER16, &io_base_hi);
		pci_read_config_word(dev, PCI_IO_LIMIT_UPPER16, &io_limit_hi);
		base |= ((unsigned long) io_base_hi << 16);
		limit |= ((unsigned long) io_limit_hi << 16);
	}

	if (base <= limit) {
		res->flags = (io_base_lo & PCI_IO_RANGE_TYPE_MASK) | IORESOURCE_IO;
		region.start = base;
		region.end = limit + io_granularity - 1;
		pcibios_bus_to_resource(dev, res, &region);
		dev_printk(KERN_DEBUG, &dev->dev, "  bridge window %pR\n", res);
	}
}

static void __devinit pci_read_bridge_mmio(struct pci_bus *child)
{
	struct pci_dev *dev = child->self;
	u16 mem_base_lo, mem_limit_lo;
	unsigned long base, limit;
	struct pci_bus_region region;
	struct resource *res;

	res = child->resource[1];
	pci_read_config_word(dev, PCI_MEMORY_BASE, &mem_base_lo);
	pci_read_config_word(dev, PCI_MEMORY_LIMIT, &mem_limit_lo);
<<<<<<< HEAD
	base = ((unsigned long) mem_base_lo & PCI_MEMORY_RANGE_MASK) << 16;
	limit = ((unsigned long) mem_limit_lo & PCI_MEMORY_RANGE_MASK) << 16;
	if (base && base <= limit) {
=======
	base = (mem_base_lo & PCI_MEMORY_RANGE_MASK) << 16;
	limit = (mem_limit_lo & PCI_MEMORY_RANGE_MASK) << 16;
	if (base <= limit) {
>>>>>>> 1c975931
		res->flags = (mem_base_lo & PCI_MEMORY_RANGE_TYPE_MASK) | IORESOURCE_MEM;
		region.start = base;
		region.end = limit + 0xfffff;
		pcibios_bus_to_resource(dev, res, &region);
		dev_printk(KERN_DEBUG, &dev->dev, "  bridge window %pR\n", res);
	}
}

static void __devinit pci_read_bridge_mmio_pref(struct pci_bus *child)
{
	struct pci_dev *dev = child->self;
	u16 mem_base_lo, mem_limit_lo;
	unsigned long base, limit;
	struct pci_bus_region region;
	struct resource *res;

	res = child->resource[2];
	pci_read_config_word(dev, PCI_PREF_MEMORY_BASE, &mem_base_lo);
	pci_read_config_word(dev, PCI_PREF_MEMORY_LIMIT, &mem_limit_lo);
	base = ((unsigned long) mem_base_lo & PCI_PREF_RANGE_MASK) << 16;
	limit = ((unsigned long) mem_limit_lo & PCI_PREF_RANGE_MASK) << 16;

	if ((mem_base_lo & PCI_PREF_RANGE_TYPE_MASK) == PCI_PREF_RANGE_TYPE_64) {
		u32 mem_base_hi, mem_limit_hi;

		pci_read_config_dword(dev, PCI_PREF_BASE_UPPER32, &mem_base_hi);
		pci_read_config_dword(dev, PCI_PREF_LIMIT_UPPER32, &mem_limit_hi);

		/*
		 * Some bridges set the base > limit by default, and some
		 * (broken) BIOSes do not initialize them.  If we find
		 * this, just assume they are not being used.
		 */
		if (mem_base_hi <= mem_limit_hi) {
#if BITS_PER_LONG == 64
			base |= ((unsigned long) mem_base_hi) << 32;
			limit |= ((unsigned long) mem_limit_hi) << 32;
#else
			if (mem_base_hi || mem_limit_hi) {
				dev_err(&dev->dev, "can't handle 64-bit "
					"address space for bridge\n");
				return;
			}
#endif
		}
	}
	if (base <= limit) {
		res->flags = (mem_base_lo & PCI_PREF_RANGE_TYPE_MASK) |
					 IORESOURCE_MEM | IORESOURCE_PREFETCH;
		if (res->flags & PCI_PREF_RANGE_TYPE_64)
			res->flags |= IORESOURCE_MEM_64;
		region.start = base;
		region.end = limit + 0xfffff;
		pcibios_bus_to_resource(dev, res, &region);
		dev_printk(KERN_DEBUG, &dev->dev, "  bridge window %pR\n", res);
	}
}

void __devinit pci_read_bridge_bases(struct pci_bus *child)
{
	struct pci_dev *dev = child->self;
	struct resource *res;
	int i;

	if (pci_is_root_bus(child))	/* It's a host bus, nothing to read */
		return;

	dev_info(&dev->dev, "PCI bridge to %pR%s\n",
		 &child->busn_res,
		 dev->transparent ? " (subtractive decode)" : "");

	pci_bus_remove_resources(child);
	for (i = 0; i < PCI_BRIDGE_RESOURCE_NUM; i++)
		child->resource[i] = &dev->resource[PCI_BRIDGE_RESOURCES+i];

	pci_read_bridge_io(child);
	pci_read_bridge_mmio(child);
	pci_read_bridge_mmio_pref(child);

	if (dev->transparent) {
		pci_bus_for_each_resource(child->parent, res, i) {
			if (res) {
				pci_bus_add_resource(child, res,
						     PCI_SUBTRACTIVE_DECODE);
				dev_printk(KERN_DEBUG, &dev->dev,
					   "  bridge window %pR (subtractive decode)\n",
					   res);
			}
		}
	}
}

static struct pci_bus * pci_alloc_bus(void)
{
	struct pci_bus *b;

	b = kzalloc(sizeof(*b), GFP_KERNEL);
	if (b) {
		INIT_LIST_HEAD(&b->node);
		INIT_LIST_HEAD(&b->children);
		INIT_LIST_HEAD(&b->devices);
		INIT_LIST_HEAD(&b->slots);
		INIT_LIST_HEAD(&b->resources);
		b->max_bus_speed = PCI_SPEED_UNKNOWN;
		b->cur_bus_speed = PCI_SPEED_UNKNOWN;
	}
	return b;
}

static struct pci_host_bridge *pci_alloc_host_bridge(struct pci_bus *b)
{
	struct pci_host_bridge *bridge;

	bridge = kzalloc(sizeof(*bridge), GFP_KERNEL);
	if (bridge) {
		INIT_LIST_HEAD(&bridge->windows);
		bridge->bus = b;
	}

	return bridge;
}

static unsigned char pcix_bus_speed[] = {
	PCI_SPEED_UNKNOWN,		/* 0 */
	PCI_SPEED_66MHz_PCIX,		/* 1 */
	PCI_SPEED_100MHz_PCIX,		/* 2 */
	PCI_SPEED_133MHz_PCIX,		/* 3 */
	PCI_SPEED_UNKNOWN,		/* 4 */
	PCI_SPEED_66MHz_PCIX_ECC,	/* 5 */
	PCI_SPEED_100MHz_PCIX_ECC,	/* 6 */
	PCI_SPEED_133MHz_PCIX_ECC,	/* 7 */
	PCI_SPEED_UNKNOWN,		/* 8 */
	PCI_SPEED_66MHz_PCIX_266,	/* 9 */
	PCI_SPEED_100MHz_PCIX_266,	/* A */
	PCI_SPEED_133MHz_PCIX_266,	/* B */
	PCI_SPEED_UNKNOWN,		/* C */
	PCI_SPEED_66MHz_PCIX_533,	/* D */
	PCI_SPEED_100MHz_PCIX_533,	/* E */
	PCI_SPEED_133MHz_PCIX_533	/* F */
};

static unsigned char pcie_link_speed[] = {
	PCI_SPEED_UNKNOWN,		/* 0 */
	PCIE_SPEED_2_5GT,		/* 1 */
	PCIE_SPEED_5_0GT,		/* 2 */
	PCIE_SPEED_8_0GT,		/* 3 */
	PCI_SPEED_UNKNOWN,		/* 4 */
	PCI_SPEED_UNKNOWN,		/* 5 */
	PCI_SPEED_UNKNOWN,		/* 6 */
	PCI_SPEED_UNKNOWN,		/* 7 */
	PCI_SPEED_UNKNOWN,		/* 8 */
	PCI_SPEED_UNKNOWN,		/* 9 */
	PCI_SPEED_UNKNOWN,		/* A */
	PCI_SPEED_UNKNOWN,		/* B */
	PCI_SPEED_UNKNOWN,		/* C */
	PCI_SPEED_UNKNOWN,		/* D */
	PCI_SPEED_UNKNOWN,		/* E */
	PCI_SPEED_UNKNOWN		/* F */
};

void pcie_update_link_speed(struct pci_bus *bus, u16 linksta)
{
	bus->cur_bus_speed = pcie_link_speed[linksta & 0xf];
}
EXPORT_SYMBOL_GPL(pcie_update_link_speed);

static unsigned char agp_speeds[] = {
	AGP_UNKNOWN,
	AGP_1X,
	AGP_2X,
	AGP_4X,
	AGP_8X
};

static enum pci_bus_speed agp_speed(int agp3, int agpstat)
{
	int index = 0;

	if (agpstat & 4)
		index = 3;
	else if (agpstat & 2)
		index = 2;
	else if (agpstat & 1)
		index = 1;
	else
		goto out;
	
	if (agp3) {
		index += 2;
		if (index == 5)
			index = 0;
	}

 out:
	return agp_speeds[index];
}


static void pci_set_bus_speed(struct pci_bus *bus)
{
	struct pci_dev *bridge = bus->self;
	int pos;

	pos = pci_find_capability(bridge, PCI_CAP_ID_AGP);
	if (!pos)
		pos = pci_find_capability(bridge, PCI_CAP_ID_AGP3);
	if (pos) {
		u32 agpstat, agpcmd;

		pci_read_config_dword(bridge, pos + PCI_AGP_STATUS, &agpstat);
		bus->max_bus_speed = agp_speed(agpstat & 8, agpstat & 7);

		pci_read_config_dword(bridge, pos + PCI_AGP_COMMAND, &agpcmd);
		bus->cur_bus_speed = agp_speed(agpstat & 8, agpcmd & 7);
	}

	pos = pci_find_capability(bridge, PCI_CAP_ID_PCIX);
	if (pos) {
		u16 status;
		enum pci_bus_speed max;
		pci_read_config_word(bridge, pos + 2, &status);

		if (status & 0x8000) {
			max = PCI_SPEED_133MHz_PCIX_533;
		} else if (status & 0x4000) {
			max = PCI_SPEED_133MHz_PCIX_266;
		} else if (status & 0x0002) {
			if (((status >> 12) & 0x3) == 2) {
				max = PCI_SPEED_133MHz_PCIX_ECC;
			} else {
				max = PCI_SPEED_133MHz_PCIX;
			}
		} else {
			max = PCI_SPEED_66MHz_PCIX;
		}

		bus->max_bus_speed = max;
		bus->cur_bus_speed = pcix_bus_speed[(status >> 6) & 0xf];

		return;
	}

	pos = pci_find_capability(bridge, PCI_CAP_ID_EXP);
	if (pos) {
		u32 linkcap;
		u16 linksta;

		pci_read_config_dword(bridge, pos + PCI_EXP_LNKCAP, &linkcap);
		bus->max_bus_speed = pcie_link_speed[linkcap & 0xf];

		pci_read_config_word(bridge, pos + PCI_EXP_LNKSTA, &linksta);
		pcie_update_link_speed(bus, linksta);
	}
}


static struct pci_bus *pci_alloc_child_bus(struct pci_bus *parent,
					   struct pci_dev *bridge, int busnr)
{
	struct pci_bus *child;
	int i;

	/*
	 * Allocate a new bus, and inherit stuff from the parent..
	 */
	child = pci_alloc_bus();
	if (!child)
		return NULL;

	child->parent = parent;
	child->ops = parent->ops;
	child->sysdata = parent->sysdata;
	child->bus_flags = parent->bus_flags;

	/* initialize some portions of the bus device, but don't register it
	 * now as the parent is not properly set up yet.  This device will get
	 * registered later in pci_bus_add_devices()
	 */
	child->dev.class = &pcibus_class;
	dev_set_name(&child->dev, "%04x:%02x", pci_domain_nr(child), busnr);

	/*
	 * Set up the primary, secondary and subordinate
	 * bus numbers.
	 */
	child->number = child->busn_res.start = busnr;
	child->primary = parent->busn_res.start;
	child->busn_res.end = 0xff;

	if (!bridge)
		return child;

	child->self = bridge;
	child->bridge = get_device(&bridge->dev);
	pci_set_bus_of_node(child);
	pci_set_bus_speed(child);

	/* Set up default resource pointers and names.. */
	for (i = 0; i < PCI_BRIDGE_RESOURCE_NUM; i++) {
		child->resource[i] = &bridge->resource[PCI_BRIDGE_RESOURCES+i];
		child->resource[i]->name = child->name;
	}
	bridge->subordinate = child;

	return child;
}

struct pci_bus *__ref pci_add_new_bus(struct pci_bus *parent, struct pci_dev *dev, int busnr)
{
	struct pci_bus *child;

	child = pci_alloc_child_bus(parent, dev, busnr);
	if (child) {
		down_write(&pci_bus_sem);
		list_add_tail(&child->node, &parent->children);
		up_write(&pci_bus_sem);
	}
	return child;
}

static void pci_fixup_parent_subordinate_busnr(struct pci_bus *child, int max)
{
	struct pci_bus *parent = child->parent;

	/* Attempts to fix that up are really dangerous unless
	   we're going to re-assign all bus numbers. */
	if (!pcibios_assign_all_busses())
		return;

	while (parent->parent && parent->busn_res.end < max) {
		parent->busn_res.end = max;
		pci_write_config_byte(parent->self, PCI_SUBORDINATE_BUS, max);
		parent = parent->parent;
	}
}

/*
 * If it's a bridge, configure it and scan the bus behind it.
 * For CardBus bridges, we don't scan behind as the devices will
 * be handled by the bridge driver itself.
 *
 * We need to process bridges in two passes -- first we scan those
 * already configured by the BIOS and after we are done with all of
 * them, we proceed to assigning numbers to the remaining buses in
 * order to avoid overlaps between old and new bus numbers.
 */
int __devinit pci_scan_bridge(struct pci_bus *bus, struct pci_dev *dev, int max, int pass)
{
	struct pci_bus *child;
	int is_cardbus = (dev->hdr_type == PCI_HEADER_TYPE_CARDBUS);
	u32 buses, i, j = 0;
	u16 bctl;
	u8 primary, secondary, subordinate;
	int broken = 0;

	pci_read_config_dword(dev, PCI_PRIMARY_BUS, &buses);
	primary = buses & 0xFF;
	secondary = (buses >> 8) & 0xFF;
	subordinate = (buses >> 16) & 0xFF;

	dev_dbg(&dev->dev, "scanning [bus %02x-%02x] behind bridge, pass %d\n",
		secondary, subordinate, pass);

	if (!primary && (primary != bus->number) && secondary && subordinate) {
		dev_warn(&dev->dev, "Primary bus is hard wired to 0\n");
		primary = bus->number;
	}

	/* Check if setup is sensible at all */
	if (!pass &&
	    (primary != bus->number || secondary <= bus->number)) {
		dev_dbg(&dev->dev, "bus configuration invalid, reconfiguring\n");
		broken = 1;
	}

	/* Disable MasterAbortMode during probing to avoid reporting
	   of bus errors (in some architectures) */ 
	pci_read_config_word(dev, PCI_BRIDGE_CONTROL, &bctl);
	pci_write_config_word(dev, PCI_BRIDGE_CONTROL,
			      bctl & ~PCI_BRIDGE_CTL_MASTER_ABORT);

	if ((secondary || subordinate) && !pcibios_assign_all_busses() &&
	    !is_cardbus && !broken) {
		unsigned int cmax;
		/*
		 * Bus already configured by firmware, process it in the first
		 * pass and just note the configuration.
		 */
		if (pass)
			goto out;

		/*
		 * If we already got to this bus through a different bridge,
		 * don't re-add it. This can happen with the i450NX chipset.
		 *
		 * However, we continue to descend down the hierarchy and
		 * scan remaining child buses.
		 */
		child = pci_find_bus(pci_domain_nr(bus), secondary);
		if (!child) {
			child = pci_add_new_bus(bus, dev, secondary);
			if (!child)
				goto out;
			child->primary = primary;
			pci_bus_insert_busn_res(child, secondary, subordinate);
			child->bridge_ctl = bctl;
		}

		cmax = pci_scan_child_bus(child);
		if (cmax > max)
			max = cmax;
		if (child->busn_res.end > max)
			max = child->busn_res.end;
	} else {
		/*
		 * We need to assign a number to this bus which we always
		 * do in the second pass.
		 */
		if (!pass) {
			if (pcibios_assign_all_busses() || broken)
				/* Temporarily disable forwarding of the
				   configuration cycles on all bridges in
				   this bus segment to avoid possible
				   conflicts in the second pass between two
				   bridges programmed with overlapping
				   bus ranges. */
				pci_write_config_dword(dev, PCI_PRIMARY_BUS,
						       buses & ~0xffffff);
			goto out;
		}

		/* Clear errors */
		pci_write_config_word(dev, PCI_STATUS, 0xffff);

		/* Prevent assigning a bus number that already exists.
		 * This can happen when a bridge is hot-plugged, so in
		 * this case we only re-scan this bus. */
		child = pci_find_bus(pci_domain_nr(bus), max+1);
		if (!child) {
			child = pci_add_new_bus(bus, dev, ++max);
			if (!child)
				goto out;
			pci_bus_insert_busn_res(child, max, 0xff);
		}
		buses = (buses & 0xff000000)
		      | ((unsigned int)(child->primary)     <<  0)
		      | ((unsigned int)(child->busn_res.start)   <<  8)
		      | ((unsigned int)(child->busn_res.end) << 16);

		/*
		 * yenta.c forces a secondary latency timer of 176.
		 * Copy that behaviour here.
		 */
		if (is_cardbus) {
			buses &= ~0xff000000;
			buses |= CARDBUS_LATENCY_TIMER << 24;
		}

		/*
		 * We need to blast all three values with a single write.
		 */
		pci_write_config_dword(dev, PCI_PRIMARY_BUS, buses);

		if (!is_cardbus) {
			child->bridge_ctl = bctl;
			/*
			 * Adjust subordinate busnr in parent buses.
			 * We do this before scanning for children because
			 * some devices may not be detected if the bios
			 * was lazy.
			 */
			pci_fixup_parent_subordinate_busnr(child, max);
			/* Now we can scan all subordinate buses... */
			max = pci_scan_child_bus(child);
			/*
			 * now fix it up again since we have found
			 * the real value of max.
			 */
			pci_fixup_parent_subordinate_busnr(child, max);
		} else {
			/*
			 * For CardBus bridges, we leave 4 bus numbers
			 * as cards with a PCI-to-PCI bridge can be
			 * inserted later.
			 */
			for (i=0; i<CARDBUS_RESERVE_BUSNR; i++) {
				struct pci_bus *parent = bus;
				if (pci_find_bus(pci_domain_nr(bus),
							max+i+1))
					break;
				while (parent->parent) {
					if ((!pcibios_assign_all_busses()) &&
					    (parent->busn_res.end > max) &&
					    (parent->busn_res.end <= max+i)) {
						j = 1;
					}
					parent = parent->parent;
				}
				if (j) {
					/*
					 * Often, there are two cardbus bridges
					 * -- try to leave one valid bus number
					 * for each one.
					 */
					i /= 2;
					break;
				}
			}
			max += i;
			pci_fixup_parent_subordinate_busnr(child, max);
		}
		/*
		 * Set the subordinate bus number to its real value.
		 */
		pci_bus_update_busn_res_end(child, max);
		pci_write_config_byte(dev, PCI_SUBORDINATE_BUS, max);
	}

	sprintf(child->name,
		(is_cardbus ? "PCI CardBus %04x:%02x" : "PCI Bus %04x:%02x"),
		pci_domain_nr(bus), child->number);

	/* Has only triggered on CardBus, fixup is in yenta_socket */
	while (bus->parent) {
		if ((child->busn_res.end > bus->busn_res.end) ||
		    (child->number > bus->busn_res.end) ||
		    (child->number < bus->number) ||
		    (child->busn_res.end < bus->number)) {
			dev_info(&child->dev, "%pR %s "
				"hidden behind%s bridge %s %pR\n",
				&child->busn_res,
				(bus->number > child->busn_res.end &&
				 bus->busn_res.end < child->number) ?
					"wholly" : "partially",
				bus->self->transparent ? " transparent" : "",
				dev_name(&bus->dev),
				&bus->busn_res);
		}
		bus = bus->parent;
	}

out:
	pci_write_config_word(dev, PCI_BRIDGE_CONTROL, bctl);

	return max;
}

/*
 * Read interrupt line and base address registers.
 * The architecture-dependent code can tweak these, of course.
 */
static void pci_read_irq(struct pci_dev *dev)
{
	unsigned char irq;

	pci_read_config_byte(dev, PCI_INTERRUPT_PIN, &irq);
	dev->pin = irq;
	if (irq)
		pci_read_config_byte(dev, PCI_INTERRUPT_LINE, &irq);
	dev->irq = irq;
}

void set_pcie_port_type(struct pci_dev *pdev)
{
	int pos;
	u16 reg16;

	pos = pci_find_capability(pdev, PCI_CAP_ID_EXP);
	if (!pos)
		return;
	pdev->is_pcie = 1;
	pdev->pcie_cap = pos;
	pci_read_config_word(pdev, pos + PCI_EXP_FLAGS, &reg16);
	pdev->pcie_type = (reg16 & PCI_EXP_FLAGS_TYPE) >> 4;
	pci_read_config_word(pdev, pos + PCI_EXP_DEVCAP, &reg16);
	pdev->pcie_mpss = reg16 & PCI_EXP_DEVCAP_PAYLOAD;
}

void set_pcie_hotplug_bridge(struct pci_dev *pdev)
{
	int pos;
	u16 reg16;
	u32 reg32;

	pos = pci_pcie_cap(pdev);
	if (!pos)
		return;
	pci_read_config_word(pdev, pos + PCI_EXP_FLAGS, &reg16);
	if (!(reg16 & PCI_EXP_FLAGS_SLOT))
		return;
	pci_read_config_dword(pdev, pos + PCI_EXP_SLTCAP, &reg32);
	if (reg32 & PCI_EXP_SLTCAP_HPC)
		pdev->is_hotplug_bridge = 1;
}

#define LEGACY_IO_RESOURCE	(IORESOURCE_IO | IORESOURCE_PCI_FIXED)

/**
 * pci_setup_device - fill in class and map information of a device
 * @dev: the device structure to fill
 *
 * Initialize the device structure with information about the device's 
 * vendor,class,memory and IO-space addresses,IRQ lines etc.
 * Called at initialisation of the PCI subsystem and by CardBus services.
 * Returns 0 on success and negative if unknown type of device (not normal,
 * bridge or CardBus).
 */
int pci_setup_device(struct pci_dev *dev)
{
	u32 class;
	u8 hdr_type;
	struct pci_slot *slot;
	int pos = 0;
	struct pci_bus_region region;
	struct resource *res;

	if (pci_read_config_byte(dev, PCI_HEADER_TYPE, &hdr_type))
		return -EIO;

	dev->sysdata = dev->bus->sysdata;
	dev->dev.parent = dev->bus->bridge;
	dev->dev.bus = &pci_bus_type;
	dev->hdr_type = hdr_type & 0x7f;
	dev->multifunction = !!(hdr_type & 0x80);
	dev->error_state = pci_channel_io_normal;
	set_pcie_port_type(dev);

	list_for_each_entry(slot, &dev->bus->slots, list)
		if (PCI_SLOT(dev->devfn) == slot->number)
			dev->slot = slot;

	/* Assume 32-bit PCI; let 64-bit PCI cards (which are far rarer)
	   set this higher, assuming the system even supports it.  */
	dev->dma_mask = 0xffffffff;

	dev_set_name(&dev->dev, "%04x:%02x:%02x.%d", pci_domain_nr(dev->bus),
		     dev->bus->number, PCI_SLOT(dev->devfn),
		     PCI_FUNC(dev->devfn));

	pci_read_config_dword(dev, PCI_CLASS_REVISION, &class);
	dev->revision = class & 0xff;
	dev->class = class >> 8;		    /* upper 3 bytes */

	dev_printk(KERN_DEBUG, &dev->dev, "[%04x:%04x] type %02x class %#08x\n",
		   dev->vendor, dev->device, dev->hdr_type, dev->class);

	/* need to have dev->class ready */
	dev->cfg_size = pci_cfg_space_size(dev);

	/* "Unknown power state" */
	dev->current_state = PCI_UNKNOWN;

	/* Early fixups, before probing the BARs */
	pci_fixup_device(pci_fixup_early, dev);
	/* device class may be changed after fixup */
	class = dev->class >> 8;

	switch (dev->hdr_type) {		    /* header type */
	case PCI_HEADER_TYPE_NORMAL:		    /* standard header */
		if (class == PCI_CLASS_BRIDGE_PCI)
			goto bad;
		pci_read_irq(dev);
		pci_read_bases(dev, 6, PCI_ROM_ADDRESS);
		pci_read_config_word(dev, PCI_SUBSYSTEM_VENDOR_ID, &dev->subsystem_vendor);
		pci_read_config_word(dev, PCI_SUBSYSTEM_ID, &dev->subsystem_device);

		/*
		 *	Do the ugly legacy mode stuff here rather than broken chip
		 *	quirk code. Legacy mode ATA controllers have fixed
		 *	addresses. These are not always echoed in BAR0-3, and
		 *	BAR0-3 in a few cases contain junk!
		 */
		if (class == PCI_CLASS_STORAGE_IDE) {
			u8 progif;
			pci_read_config_byte(dev, PCI_CLASS_PROG, &progif);
			if ((progif & 1) == 0) {
				region.start = 0x1F0;
				region.end = 0x1F7;
				res = &dev->resource[0];
				res->flags = LEGACY_IO_RESOURCE;
				pcibios_bus_to_resource(dev, res, &region);
				region.start = 0x3F6;
				region.end = 0x3F6;
				res = &dev->resource[1];
				res->flags = LEGACY_IO_RESOURCE;
				pcibios_bus_to_resource(dev, res, &region);
			}
			if ((progif & 4) == 0) {
				region.start = 0x170;
				region.end = 0x177;
				res = &dev->resource[2];
				res->flags = LEGACY_IO_RESOURCE;
				pcibios_bus_to_resource(dev, res, &region);
				region.start = 0x376;
				region.end = 0x376;
				res = &dev->resource[3];
				res->flags = LEGACY_IO_RESOURCE;
				pcibios_bus_to_resource(dev, res, &region);
			}
		}
		break;

	case PCI_HEADER_TYPE_BRIDGE:		    /* bridge header */
		if (class != PCI_CLASS_BRIDGE_PCI)
			goto bad;
		/* The PCI-to-PCI bridge spec requires that subtractive
		   decoding (i.e. transparent) bridge must have programming
		   interface code of 0x01. */ 
		pci_read_irq(dev);
		dev->transparent = ((dev->class & 0xff) == 1);
		pci_read_bases(dev, 2, PCI_ROM_ADDRESS1);
		set_pcie_hotplug_bridge(dev);
		pos = pci_find_capability(dev, PCI_CAP_ID_SSVID);
		if (pos) {
			pci_read_config_word(dev, pos + PCI_SSVID_VENDOR_ID, &dev->subsystem_vendor);
			pci_read_config_word(dev, pos + PCI_SSVID_DEVICE_ID, &dev->subsystem_device);
		}
		break;

	case PCI_HEADER_TYPE_CARDBUS:		    /* CardBus bridge header */
		if (class != PCI_CLASS_BRIDGE_CARDBUS)
			goto bad;
		pci_read_irq(dev);
		pci_read_bases(dev, 1, 0);
		pci_read_config_word(dev, PCI_CB_SUBSYSTEM_VENDOR_ID, &dev->subsystem_vendor);
		pci_read_config_word(dev, PCI_CB_SUBSYSTEM_ID, &dev->subsystem_device);
		break;

	default:				    /* unknown header */
		dev_err(&dev->dev, "unknown header type %02x, "
			"ignoring device\n", dev->hdr_type);
		return -EIO;

	bad:
		dev_err(&dev->dev, "ignoring class %#08x (doesn't match header "
			"type %02x)\n", dev->class, dev->hdr_type);
		dev->class = PCI_CLASS_NOT_DEFINED;
	}

	/* We found a fine healthy device, go go go... */
	return 0;
}

static void pci_release_capabilities(struct pci_dev *dev)
{
	pci_vpd_release(dev);
	pci_iov_release(dev);
	pci_free_cap_save_buffers(dev);
}

/**
 * pci_release_dev - free a pci device structure when all users of it are finished.
 * @dev: device that's been disconnected
 *
 * Will be called only by the device core when all users of this pci device are
 * done.
 */
static void pci_release_dev(struct device *dev)
{
	struct pci_dev *pci_dev;

	pci_dev = to_pci_dev(dev);
	pci_release_capabilities(pci_dev);
	pci_release_of_node(pci_dev);
	kfree(pci_dev);
}

/**
 * pci_cfg_space_size - get the configuration space size of the PCI device.
 * @dev: PCI device
 *
 * Regular PCI devices have 256 bytes, but PCI-X 2 and PCI Express devices
 * have 4096 bytes.  Even if the device is capable, that doesn't mean we can
 * access it.  Maybe we don't have a way to generate extended config space
 * accesses, or the device is behind a reverse Express bridge.  So we try
 * reading the dword at 0x100 which must either be 0 or a valid extended
 * capability header.
 */
int pci_cfg_space_size_ext(struct pci_dev *dev)
{
	u32 status;
	int pos = PCI_CFG_SPACE_SIZE;

	if (pci_read_config_dword(dev, pos, &status) != PCIBIOS_SUCCESSFUL)
		goto fail;
	if (status == 0xffffffff)
		goto fail;

	return PCI_CFG_SPACE_EXP_SIZE;

 fail:
	return PCI_CFG_SPACE_SIZE;
}

int pci_cfg_space_size(struct pci_dev *dev)
{
	int pos;
	u32 status;
	u16 class;

	class = dev->class >> 8;
	if (class == PCI_CLASS_BRIDGE_HOST)
		return pci_cfg_space_size_ext(dev);

	pos = pci_pcie_cap(dev);
	if (!pos) {
		pos = pci_find_capability(dev, PCI_CAP_ID_PCIX);
		if (!pos)
			goto fail;

		pci_read_config_dword(dev, pos + PCI_X_STATUS, &status);
		if (!(status & (PCI_X_STATUS_266MHZ | PCI_X_STATUS_533MHZ)))
			goto fail;
	}

	return pci_cfg_space_size_ext(dev);

 fail:
	return PCI_CFG_SPACE_SIZE;
}

static void pci_release_bus_bridge_dev(struct device *dev)
{
	struct pci_host_bridge *bridge = to_pci_host_bridge(dev);

	if (bridge->release_fn)
		bridge->release_fn(bridge);

	pci_free_resource_list(&bridge->windows);

	kfree(bridge);
}

struct pci_dev *alloc_pci_dev(void)
{
	struct pci_dev *dev;

	dev = kzalloc(sizeof(struct pci_dev), GFP_KERNEL);
	if (!dev)
		return NULL;

	INIT_LIST_HEAD(&dev->bus_list);

	return dev;
}
EXPORT_SYMBOL(alloc_pci_dev);

bool pci_bus_read_dev_vendor_id(struct pci_bus *bus, int devfn, u32 *l,
				 int crs_timeout)
{
	int delay = 1;

	if (pci_bus_read_config_dword(bus, devfn, PCI_VENDOR_ID, l))
		return false;

	/* some broken boards return 0 or ~0 if a slot is empty: */
	if (*l == 0xffffffff || *l == 0x00000000 ||
	    *l == 0x0000ffff || *l == 0xffff0000)
		return false;

	/* Configuration request Retry Status */
	while (*l == 0xffff0001) {
		if (!crs_timeout)
			return false;

		msleep(delay);
		delay *= 2;
		if (pci_bus_read_config_dword(bus, devfn, PCI_VENDOR_ID, l))
			return false;
		/* Card hasn't responded in 60 seconds?  Must be stuck. */
		if (delay > crs_timeout) {
			printk(KERN_WARNING "pci %04x:%02x:%02x.%d: not "
					"responding\n", pci_domain_nr(bus),
					bus->number, PCI_SLOT(devfn),
					PCI_FUNC(devfn));
			return false;
		}
	}

	return true;
}
EXPORT_SYMBOL(pci_bus_read_dev_vendor_id);

/*
 * Read the config data for a PCI device, sanity-check it
 * and fill in the dev structure...
 */
static struct pci_dev *pci_scan_device(struct pci_bus *bus, int devfn)
{
	struct pci_dev *dev;
	u32 l;

	if (!pci_bus_read_dev_vendor_id(bus, devfn, &l, 60*1000))
		return NULL;

	dev = alloc_pci_dev();
	if (!dev)
		return NULL;

	dev->bus = bus;
	dev->devfn = devfn;
	dev->vendor = l & 0xffff;
	dev->device = (l >> 16) & 0xffff;

	pci_set_of_node(dev);

	if (pci_setup_device(dev)) {
		kfree(dev);
		return NULL;
	}

	return dev;
}

static void pci_init_capabilities(struct pci_dev *dev)
{
	/* MSI/MSI-X list */
	pci_msi_init_pci_dev(dev);

	/* Buffers for saving PCIe and PCI-X capabilities */
	pci_allocate_cap_save_buffers(dev);

	/* Power Management */
	pci_pm_init(dev);
	platform_pci_wakeup_init(dev);

	/* Vital Product Data */
	pci_vpd_pci22_init(dev);

	/* Alternative Routing-ID Forwarding */
	pci_enable_ari(dev);

	/* Single Root I/O Virtualization */
	pci_iov_init(dev);

	/* Enable ACS P2P upstream forwarding */
	pci_enable_acs(dev);
}

void pci_device_add(struct pci_dev *dev, struct pci_bus *bus)
{
	device_initialize(&dev->dev);
	dev->dev.release = pci_release_dev;
	pci_dev_get(dev);

	dev->dev.dma_mask = &dev->dma_mask;
	dev->dev.dma_parms = &dev->dma_parms;
	dev->dev.coherent_dma_mask = 0xffffffffull;

	pci_set_dma_max_seg_size(dev, 65536);
	pci_set_dma_seg_boundary(dev, 0xffffffff);

	/* Fix up broken headers */
	pci_fixup_device(pci_fixup_header, dev);

	/* moved out from quirk header fixup code */
	pci_reassigndev_resource_alignment(dev);

	/* Clear the state_saved flag. */
	dev->state_saved = false;

	/* Initialize various capabilities */
	pci_init_capabilities(dev);

	/*
	 * Add the device to our list of discovered devices
	 * and the bus list for fixup functions, etc.
	 */
	down_write(&pci_bus_sem);
	list_add_tail(&dev->bus_list, &bus->devices);
	up_write(&pci_bus_sem);
}

struct pci_dev *__ref pci_scan_single_device(struct pci_bus *bus, int devfn)
{
	struct pci_dev *dev;

	dev = pci_get_slot(bus, devfn);
	if (dev) {
		pci_dev_put(dev);
		return dev;
	}

	dev = pci_scan_device(bus, devfn);
	if (!dev)
		return NULL;

	pci_device_add(dev, bus);

	return dev;
}
EXPORT_SYMBOL(pci_scan_single_device);

static unsigned next_ari_fn(struct pci_dev *dev, unsigned fn)
{
	u16 cap;
	unsigned pos, next_fn;

	if (!dev)
		return 0;

	pos = pci_find_ext_capability(dev, PCI_EXT_CAP_ID_ARI);
	if (!pos)
		return 0;
	pci_read_config_word(dev, pos + 4, &cap);
	next_fn = cap >> 8;
	if (next_fn <= fn)
		return 0;
	return next_fn;
}

static unsigned next_trad_fn(struct pci_dev *dev, unsigned fn)
{
	return (fn + 1) % 8;
}

static unsigned no_next_fn(struct pci_dev *dev, unsigned fn)
{
	return 0;
}

static int only_one_child(struct pci_bus *bus)
{
	struct pci_dev *parent = bus->self;

	if (!parent || !pci_is_pcie(parent))
		return 0;
	if (parent->pcie_type == PCI_EXP_TYPE_ROOT_PORT)
		return 1;
	if (parent->pcie_type == PCI_EXP_TYPE_DOWNSTREAM &&
	    !pci_has_flag(PCI_SCAN_ALL_PCIE_DEVS))
		return 1;
	return 0;
}

/**
 * pci_scan_slot - scan a PCI slot on a bus for devices.
 * @bus: PCI bus to scan
 * @devfn: slot number to scan (must have zero function.)
 *
 * Scan a PCI slot on the specified PCI bus for devices, adding
 * discovered devices to the @bus->devices list.  New devices
 * will not have is_added set.
 *
 * Returns the number of new devices found.
 */
int pci_scan_slot(struct pci_bus *bus, int devfn)
{
	unsigned fn, nr = 0;
	struct pci_dev *dev;
	unsigned (*next_fn)(struct pci_dev *, unsigned) = no_next_fn;

	if (only_one_child(bus) && (devfn > 0))
		return 0; /* Already scanned the entire slot */

	dev = pci_scan_single_device(bus, devfn);
	if (!dev)
		return 0;
	if (!dev->is_added)
		nr++;

	if (pci_ari_enabled(bus))
		next_fn = next_ari_fn;
	else if (dev->multifunction)
		next_fn = next_trad_fn;

	for (fn = next_fn(dev, 0); fn > 0; fn = next_fn(dev, fn)) {
		dev = pci_scan_single_device(bus, devfn + fn);
		if (dev) {
			if (!dev->is_added)
				nr++;
			dev->multifunction = 1;
		}
	}

	/* only one slot has pcie device */
	if (bus->self && nr)
		pcie_aspm_init_link_state(bus->self);

	return nr;
}

static int pcie_find_smpss(struct pci_dev *dev, void *data)
{
	u8 *smpss = data;

	if (!pci_is_pcie(dev))
		return 0;

	/* For PCIE hotplug enabled slots not connected directly to a
	 * PCI-E root port, there can be problems when hotplugging
	 * devices.  This is due to the possibility of hotplugging a
	 * device into the fabric with a smaller MPS that the devices
	 * currently running have configured.  Modifying the MPS on the
	 * running devices could cause a fatal bus error due to an
	 * incoming frame being larger than the newly configured MPS.
	 * To work around this, the MPS for the entire fabric must be
	 * set to the minimum size.  Any devices hotplugged into this
	 * fabric will have the minimum MPS set.  If the PCI hotplug
	 * slot is directly connected to the root port and there are not
	 * other devices on the fabric (which seems to be the most
	 * common case), then this is not an issue and MPS discovery
	 * will occur as normal.
	 */
	if (dev->is_hotplug_bridge && (!list_is_singular(&dev->bus->devices) ||
	     (dev->bus->self &&
	      dev->bus->self->pcie_type != PCI_EXP_TYPE_ROOT_PORT)))
		*smpss = 0;

	if (*smpss > dev->pcie_mpss)
		*smpss = dev->pcie_mpss;

	return 0;
}

static void pcie_write_mps(struct pci_dev *dev, int mps)
{
	int rc;

	if (pcie_bus_config == PCIE_BUS_PERFORMANCE) {
		mps = 128 << dev->pcie_mpss;

		if (dev->pcie_type != PCI_EXP_TYPE_ROOT_PORT && dev->bus->self)
			/* For "Performance", the assumption is made that
			 * downstream communication will never be larger than
			 * the MRRS.  So, the MPS only needs to be configured
			 * for the upstream communication.  This being the case,
			 * walk from the top down and set the MPS of the child
			 * to that of the parent bus.
			 *
			 * Configure the device MPS with the smaller of the
			 * device MPSS or the bridge MPS (which is assumed to be
			 * properly configured at this point to the largest
			 * allowable MPS based on its parent bus).
			 */
			mps = min(mps, pcie_get_mps(dev->bus->self));
	}

	rc = pcie_set_mps(dev, mps);
	if (rc)
		dev_err(&dev->dev, "Failed attempting to set the MPS\n");
}

static void pcie_write_mrrs(struct pci_dev *dev)
{
	int rc, mrrs;

	/* In the "safe" case, do not configure the MRRS.  There appear to be
	 * issues with setting MRRS to 0 on a number of devices.
	 */
	if (pcie_bus_config != PCIE_BUS_PERFORMANCE)
		return;

	/* For Max performance, the MRRS must be set to the largest supported
	 * value.  However, it cannot be configured larger than the MPS the
	 * device or the bus can support.  This should already be properly
	 * configured by a prior call to pcie_write_mps.
	 */
	mrrs = pcie_get_mps(dev);

	/* MRRS is a R/W register.  Invalid values can be written, but a
	 * subsequent read will verify if the value is acceptable or not.
	 * If the MRRS value provided is not acceptable (e.g., too large),
	 * shrink the value until it is acceptable to the HW.
 	 */
	while (mrrs != pcie_get_readrq(dev) && mrrs >= 128) {
		rc = pcie_set_readrq(dev, mrrs);
		if (!rc)
			break;

		dev_warn(&dev->dev, "Failed attempting to set the MRRS\n");
		mrrs /= 2;
	}

	if (mrrs < 128)
		dev_err(&dev->dev, "MRRS was unable to be configured with a "
			"safe value.  If problems are experienced, try running "
			"with pci=pcie_bus_safe.\n");
}

static int pcie_bus_configure_set(struct pci_dev *dev, void *data)
{
	int mps, orig_mps;

	if (!pci_is_pcie(dev))
		return 0;

	mps = 128 << *(u8 *)data;
	orig_mps = pcie_get_mps(dev);

	pcie_write_mps(dev, mps);
	pcie_write_mrrs(dev);

	dev_info(&dev->dev, "PCI-E Max Payload Size set to %4d/%4d (was %4d), "
		 "Max Read Rq %4d\n", pcie_get_mps(dev), 128 << dev->pcie_mpss,
		 orig_mps, pcie_get_readrq(dev));

	return 0;
}

/* pcie_bus_configure_settings requires that pci_walk_bus work in a top-down,
 * parents then children fashion.  If this changes, then this code will not
 * work as designed.
 */
void pcie_bus_configure_settings(struct pci_bus *bus, u8 mpss)
{
	u8 smpss;

	if (!pci_is_pcie(bus->self))
		return;

	if (pcie_bus_config == PCIE_BUS_TUNE_OFF)
		return;

	/* FIXME - Peer to peer DMA is possible, though the endpoint would need
	 * to be aware to the MPS of the destination.  To work around this,
	 * simply force the MPS of the entire system to the smallest possible.
	 */
	if (pcie_bus_config == PCIE_BUS_PEER2PEER)
		smpss = 0;

	if (pcie_bus_config == PCIE_BUS_SAFE) {
		smpss = mpss;

		pcie_find_smpss(bus->self, &smpss);
		pci_walk_bus(bus, pcie_find_smpss, &smpss);
	}

	pcie_bus_configure_set(bus->self, &smpss);
	pci_walk_bus(bus, pcie_bus_configure_set, &smpss);
}
EXPORT_SYMBOL_GPL(pcie_bus_configure_settings);

unsigned int __devinit pci_scan_child_bus(struct pci_bus *bus)
{
	unsigned int devfn, pass, max = bus->busn_res.start;
	struct pci_dev *dev;

	dev_dbg(&bus->dev, "scanning bus\n");

	/* Go find them, Rover! */
	for (devfn = 0; devfn < 0x100; devfn += 8)
		pci_scan_slot(bus, devfn);

	/* Reserve buses for SR-IOV capability. */
	max += pci_iov_bus_range(bus);

	/*
	 * After performing arch-dependent fixup of the bus, look behind
	 * all PCI-to-PCI bridges on this bus.
	 */
	if (!bus->is_added) {
		dev_dbg(&bus->dev, "fixups for bus\n");
		pcibios_fixup_bus(bus);
		if (pci_is_root_bus(bus))
			bus->is_added = 1;
	}

	for (pass=0; pass < 2; pass++)
		list_for_each_entry(dev, &bus->devices, bus_list) {
			if (dev->hdr_type == PCI_HEADER_TYPE_BRIDGE ||
			    dev->hdr_type == PCI_HEADER_TYPE_CARDBUS)
				max = pci_scan_bridge(bus, dev, max, pass);
		}

	/*
	 * We've scanned the bus and so we know all about what's on
	 * the other side of any bridges that may be on this bus plus
	 * any devices.
	 *
	 * Return how far we've got finding sub-buses.
	 */
	dev_dbg(&bus->dev, "bus scan returning with max=%02x\n", max);
	return max;
}

struct pci_bus *pci_create_root_bus(struct device *parent, int bus,
		struct pci_ops *ops, void *sysdata, struct list_head *resources)
{
	int error;
	struct pci_host_bridge *bridge;
	struct pci_bus *b, *b2;
	struct pci_host_bridge_window *window, *n;
	struct resource *res;
	resource_size_t offset;
	char bus_addr[64];
	char *fmt;


	b = pci_alloc_bus();
	if (!b)
		return NULL;

	b->sysdata = sysdata;
	b->ops = ops;
	b2 = pci_find_bus(pci_domain_nr(b), bus);
	if (b2) {
		/* If we already got to this bus through a different bridge, ignore it */
		dev_dbg(&b2->dev, "bus already known\n");
		goto err_out;
	}

	bridge = pci_alloc_host_bridge(b);
	if (!bridge)
		goto err_out;

	bridge->dev.parent = parent;
	bridge->dev.release = pci_release_bus_bridge_dev;
	dev_set_name(&bridge->dev, "pci%04x:%02x", pci_domain_nr(b), bus);
	error = device_register(&bridge->dev);
	if (error)
		goto bridge_dev_reg_err;
	b->bridge = get_device(&bridge->dev);
	device_enable_async_suspend(b->bridge);
	pci_set_bus_of_node(b);

	if (!parent)
		set_dev_node(b->bridge, pcibus_to_node(b));

	b->dev.class = &pcibus_class;
	b->dev.parent = b->bridge;
	dev_set_name(&b->dev, "%04x:%02x", pci_domain_nr(b), bus);
	error = device_register(&b->dev);
	if (error)
		goto class_dev_reg_err;

	/* Create legacy_io and legacy_mem files for this bus */
	pci_create_legacy_files(b);

	b->number = b->busn_res.start = bus;

	if (parent)
		dev_info(parent, "PCI host bridge to bus %s\n", dev_name(&b->dev));
	else
		printk(KERN_INFO "PCI host bridge to bus %s\n", dev_name(&b->dev));

	/* Add initial resources to the bus */
	list_for_each_entry_safe(window, n, resources, list) {
		list_move_tail(&window->list, &bridge->windows);
		res = window->res;
		offset = window->offset;
		if (res->flags & IORESOURCE_BUS)
			pci_bus_insert_busn_res(b, bus, res->end);
		else
			pci_bus_add_resource(b, res, 0);
		if (offset) {
			if (resource_type(res) == IORESOURCE_IO)
				fmt = " (bus address [%#06llx-%#06llx])";
			else
				fmt = " (bus address [%#010llx-%#010llx])";
			snprintf(bus_addr, sizeof(bus_addr), fmt,
				 (unsigned long long) (res->start - offset),
				 (unsigned long long) (res->end - offset));
		} else
			bus_addr[0] = '\0';
		dev_info(&b->dev, "root bus resource %pR%s\n", res, bus_addr);
	}

	down_write(&pci_bus_sem);
	list_add_tail(&b->node, &pci_root_buses);
	up_write(&pci_bus_sem);

	return b;

class_dev_reg_err:
	put_device(&bridge->dev);
	device_unregister(&bridge->dev);
bridge_dev_reg_err:
	kfree(bridge);
err_out:
	kfree(b);
	return NULL;
}

int pci_bus_insert_busn_res(struct pci_bus *b, int bus, int bus_max)
{
	struct resource *res = &b->busn_res;
	struct resource *parent_res, *conflict;

	res->start = bus;
	res->end = bus_max;
	res->flags = IORESOURCE_BUS;

	if (!pci_is_root_bus(b))
		parent_res = &b->parent->busn_res;
	else {
		parent_res = get_pci_domain_busn_res(pci_domain_nr(b));
		res->flags |= IORESOURCE_PCI_FIXED;
	}

	conflict = insert_resource_conflict(parent_res, res);

	if (conflict)
		dev_printk(KERN_DEBUG, &b->dev,
			   "busn_res: can not insert %pR under %s%pR (conflicts with %s %pR)\n",
			    res, pci_is_root_bus(b) ? "domain " : "",
			    parent_res, conflict->name, conflict);
	else
		dev_printk(KERN_DEBUG, &b->dev,
			   "busn_res: %pR is inserted under %s%pR\n",
			   res, pci_is_root_bus(b) ? "domain " : "",
			   parent_res);

	return conflict == NULL;
}

int pci_bus_update_busn_res_end(struct pci_bus *b, int bus_max)
{
	struct resource *res = &b->busn_res;
	struct resource old_res = *res;
	resource_size_t size;
	int ret;

	if (res->start > bus_max)
		return -EINVAL;

	size = bus_max - res->start + 1;
	ret = adjust_resource(res, res->start, size);
	dev_printk(KERN_DEBUG, &b->dev,
			"busn_res: %pR end %s updated to %02x\n",
			&old_res, ret ? "can not be" : "is", bus_max);

	if (!ret && !res->parent)
		pci_bus_insert_busn_res(b, res->start, res->end);

	return ret;
}

void pci_bus_release_busn_res(struct pci_bus *b)
{
	struct resource *res = &b->busn_res;
	int ret;

	if (!res->flags || !res->parent)
		return;

	ret = release_resource(res);
	dev_printk(KERN_DEBUG, &b->dev,
			"busn_res: %pR %s released\n",
			res, ret ? "can not be" : "is");
}

struct pci_bus * __devinit pci_scan_root_bus(struct device *parent, int bus,
		struct pci_ops *ops, void *sysdata, struct list_head *resources)
{
	struct pci_host_bridge_window *window;
	bool found = false;
	struct pci_bus *b;
	int max;

	list_for_each_entry(window, resources, list)
		if (window->res->flags & IORESOURCE_BUS) {
			found = true;
			break;
		}

	b = pci_create_root_bus(parent, bus, ops, sysdata, resources);
	if (!b)
		return NULL;

	if (!found) {
		dev_info(&b->dev,
		 "No busn resource found for root bus, will use [bus %02x-ff]\n",
			bus);
		pci_bus_insert_busn_res(b, bus, 255);
	}

	max = pci_scan_child_bus(b);

	if (!found)
		pci_bus_update_busn_res_end(b, max);

	pci_bus_add_devices(b);
	return b;
}
EXPORT_SYMBOL(pci_scan_root_bus);

/* Deprecated; use pci_scan_root_bus() instead */
struct pci_bus * __devinit pci_scan_bus_parented(struct device *parent,
		int bus, struct pci_ops *ops, void *sysdata)
{
	LIST_HEAD(resources);
	struct pci_bus *b;

	pci_add_resource(&resources, &ioport_resource);
	pci_add_resource(&resources, &iomem_resource);
	pci_add_resource(&resources, &busn_resource);
	b = pci_create_root_bus(parent, bus, ops, sysdata, &resources);
	if (b)
		pci_scan_child_bus(b);
	else
		pci_free_resource_list(&resources);
	return b;
}
EXPORT_SYMBOL(pci_scan_bus_parented);

struct pci_bus * __devinit pci_scan_bus(int bus, struct pci_ops *ops,
					void *sysdata)
{
	LIST_HEAD(resources);
	struct pci_bus *b;

	pci_add_resource(&resources, &ioport_resource);
	pci_add_resource(&resources, &iomem_resource);
	pci_add_resource(&resources, &busn_resource);
	b = pci_create_root_bus(NULL, bus, ops, sysdata, &resources);
	if (b) {
		pci_scan_child_bus(b);
		pci_bus_add_devices(b);
	} else {
		pci_free_resource_list(&resources);
	}
	return b;
}
EXPORT_SYMBOL(pci_scan_bus);

#ifdef CONFIG_HOTPLUG
/**
 * pci_rescan_bus_bridge_resize - scan a PCI bus for devices.
 * @bridge: PCI bridge for the bus to scan
 *
 * Scan a PCI bus and child buses for new devices, add them,
 * and enable them, resizing bridge mmio/io resource if necessary
 * and possible.  The caller must ensure the child devices are already
 * removed for resizing to occur.
 *
 * Returns the max number of subordinate bus discovered.
 */
unsigned int __ref pci_rescan_bus_bridge_resize(struct pci_dev *bridge)
{
	unsigned int max;
	struct pci_bus *bus = bridge->subordinate;

	max = pci_scan_child_bus(bus);

	pci_assign_unassigned_bridge_resources(bridge);

	pci_bus_add_devices(bus);

	return max;
}

EXPORT_SYMBOL(pci_add_new_bus);
EXPORT_SYMBOL(pci_scan_slot);
EXPORT_SYMBOL(pci_scan_bridge);
EXPORT_SYMBOL_GPL(pci_scan_child_bus);
#endif

static int __init pci_sort_bf_cmp(const struct device *d_a, const struct device *d_b)
{
	const struct pci_dev *a = to_pci_dev(d_a);
	const struct pci_dev *b = to_pci_dev(d_b);

	if      (pci_domain_nr(a->bus) < pci_domain_nr(b->bus)) return -1;
	else if (pci_domain_nr(a->bus) > pci_domain_nr(b->bus)) return  1;

	if      (a->bus->number < b->bus->number) return -1;
	else if (a->bus->number > b->bus->number) return  1;

	if      (a->devfn < b->devfn) return -1;
	else if (a->devfn > b->devfn) return  1;

	return 0;
}

void __init pci_sort_breadthfirst(void)
{
	bus_sort_breadthfirst(&pci_bus_type, &pci_sort_bf_cmp);
}<|MERGE_RESOLUTION|>--- conflicted
+++ resolved
@@ -353,15 +353,9 @@
 	res = child->resource[1];
 	pci_read_config_word(dev, PCI_MEMORY_BASE, &mem_base_lo);
 	pci_read_config_word(dev, PCI_MEMORY_LIMIT, &mem_limit_lo);
-<<<<<<< HEAD
 	base = ((unsigned long) mem_base_lo & PCI_MEMORY_RANGE_MASK) << 16;
 	limit = ((unsigned long) mem_limit_lo & PCI_MEMORY_RANGE_MASK) << 16;
-	if (base && base <= limit) {
-=======
-	base = (mem_base_lo & PCI_MEMORY_RANGE_MASK) << 16;
-	limit = (mem_limit_lo & PCI_MEMORY_RANGE_MASK) << 16;
 	if (base <= limit) {
->>>>>>> 1c975931
 		res->flags = (mem_base_lo & PCI_MEMORY_RANGE_TYPE_MASK) | IORESOURCE_MEM;
 		region.start = base;
 		region.end = limit + 0xfffff;
