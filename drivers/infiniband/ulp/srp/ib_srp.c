--- conflicted
+++ resolved
@@ -501,12 +501,7 @@
 	struct ib_qp *qp;
 	struct ib_fmr_pool *fmr_pool = NULL;
 	struct srp_fr_pool *fr_pool = NULL;
-<<<<<<< HEAD
 	const int m = dev->use_fast_reg ? 3 : 1;
-	struct ib_cq_init_attr cq_attr = {};
-=======
-	const int m = 1 + dev->use_fast_reg;
->>>>>>> cfeb91b3
 	int ret;
 
 	init_attr = kzalloc(sizeof *init_attr, GFP_KERNEL);
@@ -1337,12 +1332,8 @@
 }
 
 static int srp_map_finish_fr(struct srp_map_state *state,
-<<<<<<< HEAD
+			     struct srp_request *req,
 			     struct srp_rdma_ch *ch, int sg_nents)
-=======
-			     struct srp_request *req,
-			     struct srp_rdma_ch *ch)
->>>>>>> cfeb91b3
 {
 	struct srp_target_port *target = ch->target;
 	struct srp_device *dev = target->srp_host->srp_dev;
@@ -1486,11 +1477,7 @@
 	while (count) {
 		int i, n;
 
-<<<<<<< HEAD
-		n = srp_map_finish_fr(state, ch, count);
-=======
-		n = srp_map_finish_fr(state, req, ch);
->>>>>>> cfeb91b3
+		n = srp_map_finish_fr(state, req, ch, count);
 		if (unlikely(n < 0))
 			return n;
 
@@ -1556,14 +1543,10 @@
 		state.sg = idb_sg;
 		sg_set_buf(idb_sg, req->indirect_desc, idb_len);
 		idb_sg->dma_address = req->indirect_dma_addr; /* hack! */
-<<<<<<< HEAD
 #ifdef CONFIG_NEED_SG_DMA_LENGTH
 		idb_sg->dma_length = idb_sg->length;	      /* hack^2 */
 #endif
-		ret = srp_map_finish_fr(&state, ch, 1);
-=======
-		ret = srp_map_finish_fr(&state, req, ch);
->>>>>>> cfeb91b3
+		ret = srp_map_finish_fr(&state, req, ch, 1);
 		if (ret < 0)
 			return ret;
 	} else if (dev->use_fmr) {
