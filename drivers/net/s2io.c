/************************************************************************
 * s2io.c: A Linux PCI-X Ethernet driver for Neterion 10GbE Server NIC
 * Copyright(c) 2002-2007 Neterion Inc.

 * This software may be used and distributed according to the terms of
 * the GNU General Public License (GPL), incorporated herein by reference.
 * Drivers based on or derived from this code fall under the GPL and must
 * retain the authorship, copyright and license notice.  This file is not
 * a complete program and may only be used when the entire operating
 * system is licensed under the GPL.
 * See the file COPYING in this distribution for more information.
 *
 * Credits:
 * Jeff Garzik		: For pointing out the improper error condition
 *			  check in the s2io_xmit routine and also some
 *			  issues in the Tx watch dog function. Also for
 *			  patiently answering all those innumerable
 *			  questions regaring the 2.6 porting issues.
 * Stephen Hemminger	: Providing proper 2.6 porting mechanism for some
 *			  macros available only in 2.6 Kernel.
 * Francois Romieu	: For pointing out all code part that were
 *			  deprecated and also styling related comments.
 * Grant Grundler	: For helping me get rid of some Architecture
 *			  dependent code.
 * Christopher Hellwig	: Some more 2.6 specific issues in the driver.
 *
 * The module loadable parameters that are supported by the driver and a brief
 * explaination of all the variables.
 *
 * rx_ring_num : This can be used to program the number of receive rings used
 * in the driver.
 * rx_ring_sz: This defines the number of receive blocks each ring can have.
 *     This is also an array of size 8.
 * rx_ring_mode: This defines the operation mode of all 8 rings. The valid
 *		values are 1, 2.
 * tx_fifo_num: This defines the number of Tx FIFOs thats used int the driver.
 * tx_fifo_len: This too is an array of 8. Each element defines the number of
 * Tx descriptors that can be associated with each corresponding FIFO.
 * intr_type: This defines the type of interrupt. The values can be 0(INTA),
 *     2(MSI_X). Default value is '2(MSI_X)'
 * lro_enable: Specifies whether to enable Large Receive Offload (LRO) or not.
 *     Possible values '1' for enable '0' for disable. Default is '0'
 * lro_max_pkts: This parameter defines maximum number of packets can be
 *     aggregated as a single large packet
 * napi: This parameter used to enable/disable NAPI (polling Rx)
 *     Possible values '1' for enable and '0' for disable. Default is '1'
 * ufo: This parameter used to enable/disable UDP Fragmentation Offload(UFO)
 *      Possible values '1' for enable and '0' for disable. Default is '0'
 * vlan_tag_strip: This can be used to enable or disable vlan stripping.
 *                 Possible values '1' for enable , '0' for disable.
 *                 Default is '2' - which means disable in promisc mode
 *                 and enable in non-promiscuous mode.
 * multiq: This parameter used to enable/disable MULTIQUEUE support.
 *      Possible values '1' for enable and '0' for disable. Default is '0'
 ************************************************************************/

#include <linux/module.h>
#include <linux/types.h>
#include <linux/errno.h>
#include <linux/ioport.h>
#include <linux/pci.h>
#include <linux/dma-mapping.h>
#include <linux/kernel.h>
#include <linux/netdevice.h>
#include <linux/etherdevice.h>
#include <linux/skbuff.h>
#include <linux/init.h>
#include <linux/delay.h>
#include <linux/stddef.h>
#include <linux/ioctl.h>
#include <linux/timex.h>
#include <linux/ethtool.h>
#include <linux/workqueue.h>
#include <linux/if_vlan.h>
#include <linux/ip.h>
#include <linux/tcp.h>
#include <net/tcp.h>

#include <asm/system.h>
#include <asm/uaccess.h>
#include <asm/io.h>
#include <asm/div64.h>
#include <asm/irq.h>

/* local include */
#include "s2io.h"
#include "s2io-regs.h"

<<<<<<< HEAD
#define DRV_VERSION "2.0.26.19"
=======
#define DRV_VERSION "2.0.26.20"
>>>>>>> 802fb176

/* S2io Driver name & version. */
static char s2io_driver_name[] = "Neterion";
static char s2io_driver_version[] = DRV_VERSION;

static int rxd_size[2] = {32,48};
static int rxd_count[2] = {127,85};

static inline int RXD_IS_UP2DT(struct RxD_t *rxdp)
{
	int ret;

	ret = ((!(rxdp->Control_1 & RXD_OWN_XENA)) &&
		(GET_RXD_MARKER(rxdp->Control_2) != THE_RXD_MARK));

	return ret;
}

/*
 * Cards with following subsystem_id have a link state indication
 * problem, 600B, 600C, 600D, 640B, 640C and 640D.
 * macro below identifies these cards given the subsystem_id.
 */
#define CARDS_WITH_FAULTY_LINK_INDICATORS(dev_type, subid) \
	(dev_type == XFRAME_I_DEVICE) ?			\
		((((subid >= 0x600B) && (subid <= 0x600D)) || \
		 ((subid >= 0x640B) && (subid <= 0x640D))) ? 1 : 0) : 0

#define LINK_IS_UP(val64) (!(val64 & (ADAPTER_STATUS_RMAC_REMOTE_FAULT | \
				      ADAPTER_STATUS_RMAC_LOCAL_FAULT)))
#define TASKLET_IN_USE test_and_set_bit(0, (&sp->tasklet_status))
#define PANIC	1
#define LOW	2
static inline int rx_buffer_level(struct s2io_nic * sp, int rxb_size, int ring)
{
	struct mac_info *mac_control;

	mac_control = &sp->mac_control;
	if (rxb_size <= rxd_count[sp->rxd_mode])
		return PANIC;
	else if ((mac_control->rings[ring].pkt_cnt - rxb_size) > 16)
		return  LOW;
	return 0;
}

static inline int is_s2io_card_up(const struct s2io_nic * sp)
{
	return test_bit(__S2IO_STATE_CARD_UP, &sp->state);
}

/* Ethtool related variables and Macros. */
static char s2io_gstrings[][ETH_GSTRING_LEN] = {
	"Register test\t(offline)",
	"Eeprom test\t(offline)",
	"Link test\t(online)",
	"RLDRAM test\t(offline)",
	"BIST Test\t(offline)"
};

static char ethtool_xena_stats_keys[][ETH_GSTRING_LEN] = {
	{"tmac_frms"},
	{"tmac_data_octets"},
	{"tmac_drop_frms"},
	{"tmac_mcst_frms"},
	{"tmac_bcst_frms"},
	{"tmac_pause_ctrl_frms"},
	{"tmac_ttl_octets"},
	{"tmac_ucst_frms"},
	{"tmac_nucst_frms"},
	{"tmac_any_err_frms"},
	{"tmac_ttl_less_fb_octets"},
	{"tmac_vld_ip_octets"},
	{"tmac_vld_ip"},
	{"tmac_drop_ip"},
	{"tmac_icmp"},
	{"tmac_rst_tcp"},
	{"tmac_tcp"},
	{"tmac_udp"},
	{"rmac_vld_frms"},
	{"rmac_data_octets"},
	{"rmac_fcs_err_frms"},
	{"rmac_drop_frms"},
	{"rmac_vld_mcst_frms"},
	{"rmac_vld_bcst_frms"},
	{"rmac_in_rng_len_err_frms"},
	{"rmac_out_rng_len_err_frms"},
	{"rmac_long_frms"},
	{"rmac_pause_ctrl_frms"},
	{"rmac_unsup_ctrl_frms"},
	{"rmac_ttl_octets"},
	{"rmac_accepted_ucst_frms"},
	{"rmac_accepted_nucst_frms"},
	{"rmac_discarded_frms"},
	{"rmac_drop_events"},
	{"rmac_ttl_less_fb_octets"},
	{"rmac_ttl_frms"},
	{"rmac_usized_frms"},
	{"rmac_osized_frms"},
	{"rmac_frag_frms"},
	{"rmac_jabber_frms"},
	{"rmac_ttl_64_frms"},
	{"rmac_ttl_65_127_frms"},
	{"rmac_ttl_128_255_frms"},
	{"rmac_ttl_256_511_frms"},
	{"rmac_ttl_512_1023_frms"},
	{"rmac_ttl_1024_1518_frms"},
	{"rmac_ip"},
	{"rmac_ip_octets"},
	{"rmac_hdr_err_ip"},
	{"rmac_drop_ip"},
	{"rmac_icmp"},
	{"rmac_tcp"},
	{"rmac_udp"},
	{"rmac_err_drp_udp"},
	{"rmac_xgmii_err_sym"},
	{"rmac_frms_q0"},
	{"rmac_frms_q1"},
	{"rmac_frms_q2"},
	{"rmac_frms_q3"},
	{"rmac_frms_q4"},
	{"rmac_frms_q5"},
	{"rmac_frms_q6"},
	{"rmac_frms_q7"},
	{"rmac_full_q0"},
	{"rmac_full_q1"},
	{"rmac_full_q2"},
	{"rmac_full_q3"},
	{"rmac_full_q4"},
	{"rmac_full_q5"},
	{"rmac_full_q6"},
	{"rmac_full_q7"},
	{"rmac_pause_cnt"},
	{"rmac_xgmii_data_err_cnt"},
	{"rmac_xgmii_ctrl_err_cnt"},
	{"rmac_accepted_ip"},
	{"rmac_err_tcp"},
	{"rd_req_cnt"},
	{"new_rd_req_cnt"},
	{"new_rd_req_rtry_cnt"},
	{"rd_rtry_cnt"},
	{"wr_rtry_rd_ack_cnt"},
	{"wr_req_cnt"},
	{"new_wr_req_cnt"},
	{"new_wr_req_rtry_cnt"},
	{"wr_rtry_cnt"},
	{"wr_disc_cnt"},
	{"rd_rtry_wr_ack_cnt"},
	{"txp_wr_cnt"},
	{"txd_rd_cnt"},
	{"txd_wr_cnt"},
	{"rxd_rd_cnt"},
	{"rxd_wr_cnt"},
	{"txf_rd_cnt"},
	{"rxf_wr_cnt"}
};

static char ethtool_enhanced_stats_keys[][ETH_GSTRING_LEN] = {
	{"rmac_ttl_1519_4095_frms"},
	{"rmac_ttl_4096_8191_frms"},
	{"rmac_ttl_8192_max_frms"},
	{"rmac_ttl_gt_max_frms"},
	{"rmac_osized_alt_frms"},
	{"rmac_jabber_alt_frms"},
	{"rmac_gt_max_alt_frms"},
	{"rmac_vlan_frms"},
	{"rmac_len_discard"},
	{"rmac_fcs_discard"},
	{"rmac_pf_discard"},
	{"rmac_da_discard"},
	{"rmac_red_discard"},
	{"rmac_rts_discard"},
	{"rmac_ingm_full_discard"},
	{"link_fault_cnt"}
};

static char ethtool_driver_stats_keys[][ETH_GSTRING_LEN] = {
	{"\n DRIVER STATISTICS"},
	{"single_bit_ecc_errs"},
	{"double_bit_ecc_errs"},
	{"parity_err_cnt"},
	{"serious_err_cnt"},
	{"soft_reset_cnt"},
	{"fifo_full_cnt"},
	{"ring_0_full_cnt"},
	{"ring_1_full_cnt"},
	{"ring_2_full_cnt"},
	{"ring_3_full_cnt"},
	{"ring_4_full_cnt"},
	{"ring_5_full_cnt"},
	{"ring_6_full_cnt"},
	{"ring_7_full_cnt"},
	{"alarm_transceiver_temp_high"},
	{"alarm_transceiver_temp_low"},
	{"alarm_laser_bias_current_high"},
	{"alarm_laser_bias_current_low"},
	{"alarm_laser_output_power_high"},
	{"alarm_laser_output_power_low"},
	{"warn_transceiver_temp_high"},
	{"warn_transceiver_temp_low"},
	{"warn_laser_bias_current_high"},
	{"warn_laser_bias_current_low"},
	{"warn_laser_output_power_high"},
	{"warn_laser_output_power_low"},
	{"lro_aggregated_pkts"},
	{"lro_flush_both_count"},
	{"lro_out_of_sequence_pkts"},
	{"lro_flush_due_to_max_pkts"},
	{"lro_avg_aggr_pkts"},
	{"mem_alloc_fail_cnt"},
	{"pci_map_fail_cnt"},
	{"watchdog_timer_cnt"},
	{"mem_allocated"},
	{"mem_freed"},
	{"link_up_cnt"},
	{"link_down_cnt"},
	{"link_up_time"},
	{"link_down_time"},
	{"tx_tcode_buf_abort_cnt"},
	{"tx_tcode_desc_abort_cnt"},
	{"tx_tcode_parity_err_cnt"},
	{"tx_tcode_link_loss_cnt"},
	{"tx_tcode_list_proc_err_cnt"},
	{"rx_tcode_parity_err_cnt"},
	{"rx_tcode_abort_cnt"},
	{"rx_tcode_parity_abort_cnt"},
	{"rx_tcode_rda_fail_cnt"},
	{"rx_tcode_unkn_prot_cnt"},
	{"rx_tcode_fcs_err_cnt"},
	{"rx_tcode_buf_size_err_cnt"},
	{"rx_tcode_rxd_corrupt_cnt"},
	{"rx_tcode_unkn_err_cnt"},
	{"tda_err_cnt"},
	{"pfc_err_cnt"},
	{"pcc_err_cnt"},
	{"tti_err_cnt"},
	{"tpa_err_cnt"},
	{"sm_err_cnt"},
	{"lso_err_cnt"},
	{"mac_tmac_err_cnt"},
	{"mac_rmac_err_cnt"},
	{"xgxs_txgxs_err_cnt"},
	{"xgxs_rxgxs_err_cnt"},
	{"rc_err_cnt"},
	{"prc_pcix_err_cnt"},
	{"rpa_err_cnt"},
	{"rda_err_cnt"},
	{"rti_err_cnt"},
	{"mc_err_cnt"}
};

#define S2IO_XENA_STAT_LEN	ARRAY_SIZE(ethtool_xena_stats_keys)
#define S2IO_ENHANCED_STAT_LEN	ARRAY_SIZE(ethtool_enhanced_stats_keys)
#define S2IO_DRIVER_STAT_LEN	ARRAY_SIZE(ethtool_driver_stats_keys)

#define XFRAME_I_STAT_LEN (S2IO_XENA_STAT_LEN + S2IO_DRIVER_STAT_LEN )
#define XFRAME_II_STAT_LEN (XFRAME_I_STAT_LEN + S2IO_ENHANCED_STAT_LEN )

#define XFRAME_I_STAT_STRINGS_LEN ( XFRAME_I_STAT_LEN * ETH_GSTRING_LEN )
#define XFRAME_II_STAT_STRINGS_LEN ( XFRAME_II_STAT_LEN * ETH_GSTRING_LEN )

#define S2IO_TEST_LEN	ARRAY_SIZE(s2io_gstrings)
#define S2IO_STRINGS_LEN	S2IO_TEST_LEN * ETH_GSTRING_LEN

#define S2IO_TIMER_CONF(timer, handle, arg, exp)		\
			init_timer(&timer);			\
			timer.function = handle;		\
			timer.data = (unsigned long) arg;	\
			mod_timer(&timer, (jiffies + exp))	\

/* copy mac addr to def_mac_addr array */
static void do_s2io_copy_mac_addr(struct s2io_nic *sp, int offset, u64 mac_addr)
{
	sp->def_mac_addr[offset].mac_addr[5] = (u8) (mac_addr);
	sp->def_mac_addr[offset].mac_addr[4] = (u8) (mac_addr >> 8);
	sp->def_mac_addr[offset].mac_addr[3] = (u8) (mac_addr >> 16);
	sp->def_mac_addr[offset].mac_addr[2] = (u8) (mac_addr >> 24);
	sp->def_mac_addr[offset].mac_addr[1] = (u8) (mac_addr >> 32);
	sp->def_mac_addr[offset].mac_addr[0] = (u8) (mac_addr >> 40);
}
/* Add the vlan */
static void s2io_vlan_rx_register(struct net_device *dev,
					struct vlan_group *grp)
{
	int i;
	struct s2io_nic *nic = dev->priv;
	unsigned long flags[MAX_TX_FIFOS];
	struct mac_info *mac_control = &nic->mac_control;
	struct config_param *config = &nic->config;

	for (i = 0; i < config->tx_fifo_num; i++)
		spin_lock_irqsave(&mac_control->fifos[i].tx_lock, flags[i]);

	nic->vlgrp = grp;
	for (i = config->tx_fifo_num - 1; i >= 0; i--)
		spin_unlock_irqrestore(&mac_control->fifos[i].tx_lock,
				flags[i]);
}

/* A flag indicating whether 'RX_PA_CFG_STRIP_VLAN_TAG' bit is set or not */
static int vlan_strip_flag;

/* Unregister the vlan */
static void s2io_vlan_rx_kill_vid(struct net_device *dev, unsigned long vid)
{
	int i;
	struct s2io_nic *nic = dev->priv;
	unsigned long flags[MAX_TX_FIFOS];
	struct mac_info *mac_control = &nic->mac_control;
	struct config_param *config = &nic->config;

	for (i = 0; i < config->tx_fifo_num; i++)
		spin_lock_irqsave(&mac_control->fifos[i].tx_lock, flags[i]);

	if (nic->vlgrp)
		vlan_group_set_device(nic->vlgrp, vid, NULL);

	for (i = config->tx_fifo_num - 1; i >= 0; i--)
		spin_unlock_irqrestore(&mac_control->fifos[i].tx_lock,
			flags[i]);
}

/*
 * Constants to be programmed into the Xena's registers, to configure
 * the XAUI.
 */

#define	END_SIGN	0x0
static const u64 herc_act_dtx_cfg[] = {
	/* Set address */
	0x8000051536750000ULL, 0x80000515367500E0ULL,
	/* Write data */
	0x8000051536750004ULL, 0x80000515367500E4ULL,
	/* Set address */
	0x80010515003F0000ULL, 0x80010515003F00E0ULL,
	/* Write data */
	0x80010515003F0004ULL, 0x80010515003F00E4ULL,
	/* Set address */
	0x801205150D440000ULL, 0x801205150D4400E0ULL,
	/* Write data */
	0x801205150D440004ULL, 0x801205150D4400E4ULL,
	/* Set address */
	0x80020515F2100000ULL, 0x80020515F21000E0ULL,
	/* Write data */
	0x80020515F2100004ULL, 0x80020515F21000E4ULL,
	/* Done */
	END_SIGN
};

static const u64 xena_dtx_cfg[] = {
	/* Set address */
	0x8000051500000000ULL, 0x80000515000000E0ULL,
	/* Write data */
	0x80000515D9350004ULL, 0x80000515D93500E4ULL,
	/* Set address */
	0x8001051500000000ULL, 0x80010515000000E0ULL,
	/* Write data */
	0x80010515001E0004ULL, 0x80010515001E00E4ULL,
	/* Set address */
	0x8002051500000000ULL, 0x80020515000000E0ULL,
	/* Write data */
	0x80020515F2100004ULL, 0x80020515F21000E4ULL,
	END_SIGN
};

/*
 * Constants for Fixing the MacAddress problem seen mostly on
 * Alpha machines.
 */
static const u64 fix_mac[] = {
	0x0060000000000000ULL, 0x0060600000000000ULL,
	0x0040600000000000ULL, 0x0000600000000000ULL,
	0x0020600000000000ULL, 0x0060600000000000ULL,
	0x0020600000000000ULL, 0x0060600000000000ULL,
	0x0020600000000000ULL, 0x0060600000000000ULL,
	0x0020600000000000ULL, 0x0060600000000000ULL,
	0x0020600000000000ULL, 0x0060600000000000ULL,
	0x0020600000000000ULL, 0x0060600000000000ULL,
	0x0020600000000000ULL, 0x0060600000000000ULL,
	0x0020600000000000ULL, 0x0060600000000000ULL,
	0x0020600000000000ULL, 0x0060600000000000ULL,
	0x0020600000000000ULL, 0x0060600000000000ULL,
	0x0020600000000000ULL, 0x0000600000000000ULL,
	0x0040600000000000ULL, 0x0060600000000000ULL,
	END_SIGN
};

MODULE_LICENSE("GPL");
MODULE_VERSION(DRV_VERSION);


/* Module Loadable parameters. */
S2IO_PARM_INT(tx_fifo_num, FIFO_DEFAULT_NUM);
S2IO_PARM_INT(rx_ring_num, 1);
S2IO_PARM_INT(multiq, 0);
S2IO_PARM_INT(rx_ring_mode, 1);
S2IO_PARM_INT(use_continuous_tx_intrs, 1);
S2IO_PARM_INT(rmac_pause_time, 0x100);
S2IO_PARM_INT(mc_pause_threshold_q0q3, 187);
S2IO_PARM_INT(mc_pause_threshold_q4q7, 187);
S2IO_PARM_INT(shared_splits, 0);
S2IO_PARM_INT(tmac_util_period, 5);
S2IO_PARM_INT(rmac_util_period, 5);
S2IO_PARM_INT(l3l4hdr_size, 128);
/* 0 is no steering, 1 is Priority steering, 2 is Default steering */
S2IO_PARM_INT(tx_steering_type, TX_DEFAULT_STEERING);
/* Frequency of Rx desc syncs expressed as power of 2 */
S2IO_PARM_INT(rxsync_frequency, 3);
/* Interrupt type. Values can be 0(INTA), 2(MSI_X) */
S2IO_PARM_INT(intr_type, 2);
/* Large receive offload feature */
static unsigned int lro_enable;
module_param_named(lro, lro_enable, uint, 0);

/* Max pkts to be aggregated by LRO at one time. If not specified,
 * aggregation happens until we hit max IP pkt size(64K)
 */
S2IO_PARM_INT(lro_max_pkts, 0xFFFF);
S2IO_PARM_INT(indicate_max_pkts, 0);

S2IO_PARM_INT(napi, 1);
S2IO_PARM_INT(ufo, 0);
S2IO_PARM_INT(vlan_tag_strip, NO_STRIP_IN_PROMISC);

static unsigned int tx_fifo_len[MAX_TX_FIFOS] =
    {DEFAULT_FIFO_0_LEN, [1 ...(MAX_TX_FIFOS - 1)] = DEFAULT_FIFO_1_7_LEN};
static unsigned int rx_ring_sz[MAX_RX_RINGS] =
    {[0 ...(MAX_RX_RINGS - 1)] = SMALL_BLK_CNT};
static unsigned int rts_frm_len[MAX_RX_RINGS] =
    {[0 ...(MAX_RX_RINGS - 1)] = 0 };

module_param_array(tx_fifo_len, uint, NULL, 0);
module_param_array(rx_ring_sz, uint, NULL, 0);
module_param_array(rts_frm_len, uint, NULL, 0);

/*
 * S2IO device table.
 * This table lists all the devices that this driver supports.
 */
static struct pci_device_id s2io_tbl[] __devinitdata = {
	{PCI_VENDOR_ID_S2IO, PCI_DEVICE_ID_S2IO_WIN,
	 PCI_ANY_ID, PCI_ANY_ID},
	{PCI_VENDOR_ID_S2IO, PCI_DEVICE_ID_S2IO_UNI,
	 PCI_ANY_ID, PCI_ANY_ID},
	{PCI_VENDOR_ID_S2IO, PCI_DEVICE_ID_HERC_WIN,
         PCI_ANY_ID, PCI_ANY_ID},
        {PCI_VENDOR_ID_S2IO, PCI_DEVICE_ID_HERC_UNI,
         PCI_ANY_ID, PCI_ANY_ID},
	{0,}
};

MODULE_DEVICE_TABLE(pci, s2io_tbl);

static struct pci_error_handlers s2io_err_handler = {
	.error_detected = s2io_io_error_detected,
	.slot_reset = s2io_io_slot_reset,
	.resume = s2io_io_resume,
};

static struct pci_driver s2io_driver = {
      .name = "S2IO",
      .id_table = s2io_tbl,
      .probe = s2io_init_nic,
      .remove = __devexit_p(s2io_rem_nic),
      .err_handler = &s2io_err_handler,
};

/* A simplifier macro used both by init and free shared_mem Fns(). */
#define TXD_MEM_PAGE_CNT(len, per_each) ((len+per_each - 1) / per_each)

/* netqueue manipulation helper functions */
static inline void s2io_stop_all_tx_queue(struct s2io_nic *sp)
{
	int i;
#ifdef CONFIG_NETDEVICES_MULTIQUEUE
	if (sp->config.multiq) {
		for (i = 0; i < sp->config.tx_fifo_num; i++)
			netif_stop_subqueue(sp->dev, i);
	} else
#endif
	{
		for (i = 0; i < sp->config.tx_fifo_num; i++)
			sp->mac_control.fifos[i].queue_state = FIFO_QUEUE_STOP;
		netif_stop_queue(sp->dev);
	}
}

static inline void s2io_stop_tx_queue(struct s2io_nic *sp, int fifo_no)
{
#ifdef CONFIG_NETDEVICES_MULTIQUEUE
	if (sp->config.multiq)
		netif_stop_subqueue(sp->dev, fifo_no);
	else
#endif
	{
		sp->mac_control.fifos[fifo_no].queue_state =
			FIFO_QUEUE_STOP;
		netif_stop_queue(sp->dev);
	}
}

static inline void s2io_start_all_tx_queue(struct s2io_nic *sp)
{
	int i;
#ifdef CONFIG_NETDEVICES_MULTIQUEUE
	if (sp->config.multiq) {
		for (i = 0; i < sp->config.tx_fifo_num; i++)
			netif_start_subqueue(sp->dev, i);
	} else
#endif
	{
		for (i = 0; i < sp->config.tx_fifo_num; i++)
			sp->mac_control.fifos[i].queue_state = FIFO_QUEUE_START;
		netif_start_queue(sp->dev);
	}
}

static inline void s2io_start_tx_queue(struct s2io_nic *sp, int fifo_no)
{
#ifdef CONFIG_NETDEVICES_MULTIQUEUE
	if (sp->config.multiq)
		netif_start_subqueue(sp->dev, fifo_no);
	else
#endif
	{
		sp->mac_control.fifos[fifo_no].queue_state =
			FIFO_QUEUE_START;
		netif_start_queue(sp->dev);
	}
}

static inline void s2io_wake_all_tx_queue(struct s2io_nic *sp)
{
	int i;
#ifdef CONFIG_NETDEVICES_MULTIQUEUE
	if (sp->config.multiq) {
		for (i = 0; i < sp->config.tx_fifo_num; i++)
			netif_wake_subqueue(sp->dev, i);
	} else
#endif
	{
		for (i = 0; i < sp->config.tx_fifo_num; i++)
			sp->mac_control.fifos[i].queue_state = FIFO_QUEUE_START;
		netif_wake_queue(sp->dev);
	}
}

static inline void s2io_wake_tx_queue(
	struct fifo_info *fifo, int cnt, u8 multiq)
{

#ifdef CONFIG_NETDEVICES_MULTIQUEUE
	if (multiq) {
		if (cnt && __netif_subqueue_stopped(fifo->dev, fifo->fifo_no))
			netif_wake_subqueue(fifo->dev, fifo->fifo_no);
	} else
#endif
	if (cnt && (fifo->queue_state == FIFO_QUEUE_STOP)) {
		if (netif_queue_stopped(fifo->dev)) {
			fifo->queue_state = FIFO_QUEUE_START;
			netif_wake_queue(fifo->dev);
		}
	}
}

/**
 * init_shared_mem - Allocation and Initialization of Memory
 * @nic: Device private variable.
 * Description: The function allocates all the memory areas shared
 * between the NIC and the driver. This includes Tx descriptors,
 * Rx descriptors and the statistics block.
 */

static int init_shared_mem(struct s2io_nic *nic)
{
	u32 size;
	void *tmp_v_addr, *tmp_v_addr_next;
	dma_addr_t tmp_p_addr, tmp_p_addr_next;
	struct RxD_block *pre_rxd_blk = NULL;
	int i, j, blk_cnt;
	int lst_size, lst_per_page;
	struct net_device *dev = nic->dev;
	unsigned long tmp;
	struct buffAdd *ba;

	struct mac_info *mac_control;
	struct config_param *config;
	unsigned long long mem_allocated = 0;

	mac_control = &nic->mac_control;
	config = &nic->config;


	/* Allocation and initialization of TXDLs in FIOFs */
	size = 0;
	for (i = 0; i < config->tx_fifo_num; i++) {
		size += config->tx_cfg[i].fifo_len;
	}
	if (size > MAX_AVAILABLE_TXDS) {
		DBG_PRINT(ERR_DBG, "s2io: Requested TxDs too high, ");
		DBG_PRINT(ERR_DBG, "Requested: %d, max supported: 8192\n", size);
		return -EINVAL;
	}

	size = 0;
	for (i = 0; i < config->tx_fifo_num; i++) {
		size = config->tx_cfg[i].fifo_len;
		/*
		 * Legal values are from 2 to 8192
		 */
		if (size < 2) {
			DBG_PRINT(ERR_DBG, "s2io: Invalid fifo len (%d)", size);
			DBG_PRINT(ERR_DBG, "for fifo %d\n", i);
			DBG_PRINT(ERR_DBG, "s2io: Legal values for fifo len"
				"are 2 to 8192\n");
			return -EINVAL;
		}
	}

	lst_size = (sizeof(struct TxD) * config->max_txds);
	lst_per_page = PAGE_SIZE / lst_size;

	for (i = 0; i < config->tx_fifo_num; i++) {
		int fifo_len = config->tx_cfg[i].fifo_len;
		int list_holder_size = fifo_len * sizeof(struct list_info_hold);
		mac_control->fifos[i].list_info = kzalloc(list_holder_size,
							  GFP_KERNEL);
		if (!mac_control->fifos[i].list_info) {
			DBG_PRINT(INFO_DBG,
				  "Malloc failed for list_info\n");
			return -ENOMEM;
		}
		mem_allocated += list_holder_size;
	}
	for (i = 0; i < config->tx_fifo_num; i++) {
		int page_num = TXD_MEM_PAGE_CNT(config->tx_cfg[i].fifo_len,
						lst_per_page);
		mac_control->fifos[i].tx_curr_put_info.offset = 0;
		mac_control->fifos[i].tx_curr_put_info.fifo_len =
		    config->tx_cfg[i].fifo_len - 1;
		mac_control->fifos[i].tx_curr_get_info.offset = 0;
		mac_control->fifos[i].tx_curr_get_info.fifo_len =
		    config->tx_cfg[i].fifo_len - 1;
		mac_control->fifos[i].fifo_no = i;
		mac_control->fifos[i].nic = nic;
		mac_control->fifos[i].max_txds = MAX_SKB_FRAGS + 2;
		mac_control->fifos[i].dev = dev;

		for (j = 0; j < page_num; j++) {
			int k = 0;
			dma_addr_t tmp_p;
			void *tmp_v;
			tmp_v = pci_alloc_consistent(nic->pdev,
						     PAGE_SIZE, &tmp_p);
			if (!tmp_v) {
				DBG_PRINT(INFO_DBG,
					  "pci_alloc_consistent ");
				DBG_PRINT(INFO_DBG, "failed for TxDL\n");
				return -ENOMEM;
			}
			/* If we got a zero DMA address(can happen on
			 * certain platforms like PPC), reallocate.
			 * Store virtual address of page we don't want,
			 * to be freed later.
			 */
			if (!tmp_p) {
				mac_control->zerodma_virt_addr = tmp_v;
				DBG_PRINT(INIT_DBG,
				"%s: Zero DMA address for TxDL. ", dev->name);
				DBG_PRINT(INIT_DBG,
				"Virtual address %p\n", tmp_v);
				tmp_v = pci_alloc_consistent(nic->pdev,
						     PAGE_SIZE, &tmp_p);
				if (!tmp_v) {
					DBG_PRINT(INFO_DBG,
					  "pci_alloc_consistent ");
					DBG_PRINT(INFO_DBG, "failed for TxDL\n");
					return -ENOMEM;
				}
				mem_allocated += PAGE_SIZE;
			}
			while (k < lst_per_page) {
				int l = (j * lst_per_page) + k;
				if (l == config->tx_cfg[i].fifo_len)
					break;
				mac_control->fifos[i].list_info[l].list_virt_addr =
				    tmp_v + (k * lst_size);
				mac_control->fifos[i].list_info[l].list_phy_addr =
				    tmp_p + (k * lst_size);
				k++;
			}
		}
	}

	for (i = 0; i < config->tx_fifo_num; i++) {
		size = config->tx_cfg[i].fifo_len;
		mac_control->fifos[i].ufo_in_band_v
			= kcalloc(size, sizeof(u64), GFP_KERNEL);
		if (!mac_control->fifos[i].ufo_in_band_v)
			return -ENOMEM;
		mem_allocated += (size * sizeof(u64));
	}

	/* Allocation and initialization of RXDs in Rings */
	size = 0;
	for (i = 0; i < config->rx_ring_num; i++) {
		if (config->rx_cfg[i].num_rxd %
		    (rxd_count[nic->rxd_mode] + 1)) {
			DBG_PRINT(ERR_DBG, "%s: RxD count of ", dev->name);
			DBG_PRINT(ERR_DBG, "Ring%d is not a multiple of ",
				  i);
			DBG_PRINT(ERR_DBG, "RxDs per Block");
			return FAILURE;
		}
		size += config->rx_cfg[i].num_rxd;
		mac_control->rings[i].block_count =
			config->rx_cfg[i].num_rxd /
			(rxd_count[nic->rxd_mode] + 1 );
		mac_control->rings[i].pkt_cnt = config->rx_cfg[i].num_rxd -
			mac_control->rings[i].block_count;
	}
	if (nic->rxd_mode == RXD_MODE_1)
		size = (size * (sizeof(struct RxD1)));
	else
		size = (size * (sizeof(struct RxD3)));

	for (i = 0; i < config->rx_ring_num; i++) {
		mac_control->rings[i].rx_curr_get_info.block_index = 0;
		mac_control->rings[i].rx_curr_get_info.offset = 0;
		mac_control->rings[i].rx_curr_get_info.ring_len =
		    config->rx_cfg[i].num_rxd - 1;
		mac_control->rings[i].rx_curr_put_info.block_index = 0;
		mac_control->rings[i].rx_curr_put_info.offset = 0;
		mac_control->rings[i].rx_curr_put_info.ring_len =
		    config->rx_cfg[i].num_rxd - 1;
		mac_control->rings[i].nic = nic;
		mac_control->rings[i].ring_no = i;

		blk_cnt = config->rx_cfg[i].num_rxd /
				(rxd_count[nic->rxd_mode] + 1);
		/*  Allocating all the Rx blocks */
		for (j = 0; j < blk_cnt; j++) {
			struct rx_block_info *rx_blocks;
			int l;

			rx_blocks = &mac_control->rings[i].rx_blocks[j];
			size = SIZE_OF_BLOCK; //size is always page size
			tmp_v_addr = pci_alloc_consistent(nic->pdev, size,
							  &tmp_p_addr);
			if (tmp_v_addr == NULL) {
				/*
				 * In case of failure, free_shared_mem()
				 * is called, which should free any
				 * memory that was alloced till the
				 * failure happened.
				 */
				rx_blocks->block_virt_addr = tmp_v_addr;
				return -ENOMEM;
			}
			mem_allocated += size;
			memset(tmp_v_addr, 0, size);
			rx_blocks->block_virt_addr = tmp_v_addr;
			rx_blocks->block_dma_addr = tmp_p_addr;
			rx_blocks->rxds = kmalloc(sizeof(struct rxd_info)*
						  rxd_count[nic->rxd_mode],
						  GFP_KERNEL);
			if (!rx_blocks->rxds)
				return -ENOMEM;
			mem_allocated +=
			(sizeof(struct rxd_info)* rxd_count[nic->rxd_mode]);
			for (l=0; l<rxd_count[nic->rxd_mode];l++) {
				rx_blocks->rxds[l].virt_addr =
					rx_blocks->block_virt_addr +
					(rxd_size[nic->rxd_mode] * l);
				rx_blocks->rxds[l].dma_addr =
					rx_blocks->block_dma_addr +
					(rxd_size[nic->rxd_mode] * l);
			}
		}
		/* Interlinking all Rx Blocks */
		for (j = 0; j < blk_cnt; j++) {
			tmp_v_addr =
				mac_control->rings[i].rx_blocks[j].block_virt_addr;
			tmp_v_addr_next =
				mac_control->rings[i].rx_blocks[(j + 1) %
					      blk_cnt].block_virt_addr;
			tmp_p_addr =
				mac_control->rings[i].rx_blocks[j].block_dma_addr;
			tmp_p_addr_next =
				mac_control->rings[i].rx_blocks[(j + 1) %
					      blk_cnt].block_dma_addr;

			pre_rxd_blk = (struct RxD_block *) tmp_v_addr;
			pre_rxd_blk->reserved_2_pNext_RxD_block =
			    (unsigned long) tmp_v_addr_next;
			pre_rxd_blk->pNext_RxD_Blk_physical =
			    (u64) tmp_p_addr_next;
		}
	}
	if (nic->rxd_mode == RXD_MODE_3B) {
		/*
		 * Allocation of Storages for buffer addresses in 2BUFF mode
		 * and the buffers as well.
		 */
		for (i = 0; i < config->rx_ring_num; i++) {
			blk_cnt = config->rx_cfg[i].num_rxd /
			   (rxd_count[nic->rxd_mode]+ 1);
			mac_control->rings[i].ba =
				kmalloc((sizeof(struct buffAdd *) * blk_cnt),
				     GFP_KERNEL);
			if (!mac_control->rings[i].ba)
				return -ENOMEM;
			mem_allocated +=(sizeof(struct buffAdd *) * blk_cnt);
			for (j = 0; j < blk_cnt; j++) {
				int k = 0;
				mac_control->rings[i].ba[j] =
					kmalloc((sizeof(struct buffAdd) *
						(rxd_count[nic->rxd_mode] + 1)),
						GFP_KERNEL);
				if (!mac_control->rings[i].ba[j])
					return -ENOMEM;
				mem_allocated += (sizeof(struct buffAdd) *  \
					(rxd_count[nic->rxd_mode] + 1));
				while (k != rxd_count[nic->rxd_mode]) {
					ba = &mac_control->rings[i].ba[j][k];

					ba->ba_0_org = (void *) kmalloc
					    (BUF0_LEN + ALIGN_SIZE, GFP_KERNEL);
					if (!ba->ba_0_org)
						return -ENOMEM;
					mem_allocated +=
						(BUF0_LEN + ALIGN_SIZE);
					tmp = (unsigned long)ba->ba_0_org;
					tmp += ALIGN_SIZE;
					tmp &= ~((unsigned long) ALIGN_SIZE);
					ba->ba_0 = (void *) tmp;

					ba->ba_1_org = (void *) kmalloc
					    (BUF1_LEN + ALIGN_SIZE, GFP_KERNEL);
					if (!ba->ba_1_org)
						return -ENOMEM;
					mem_allocated
						+= (BUF1_LEN + ALIGN_SIZE);
					tmp = (unsigned long) ba->ba_1_org;
					tmp += ALIGN_SIZE;
					tmp &= ~((unsigned long) ALIGN_SIZE);
					ba->ba_1 = (void *) tmp;
					k++;
				}
			}
		}
	}

	/* Allocation and initialization of Statistics block */
	size = sizeof(struct stat_block);
	mac_control->stats_mem = pci_alloc_consistent
	    (nic->pdev, size, &mac_control->stats_mem_phy);

	if (!mac_control->stats_mem) {
		/*
		 * In case of failure, free_shared_mem() is called, which
		 * should free any memory that was alloced till the
		 * failure happened.
		 */
		return -ENOMEM;
	}
	mem_allocated += size;
	mac_control->stats_mem_sz = size;

	tmp_v_addr = mac_control->stats_mem;
	mac_control->stats_info = (struct stat_block *) tmp_v_addr;
	memset(tmp_v_addr, 0, size);
	DBG_PRINT(INIT_DBG, "%s:Ring Mem PHY: 0x%llx\n", dev->name,
		  (unsigned long long) tmp_p_addr);
	mac_control->stats_info->sw_stat.mem_allocated += mem_allocated;
	return SUCCESS;
}

/**
 * free_shared_mem - Free the allocated Memory
 * @nic:  Device private variable.
 * Description: This function is to free all memory locations allocated by
 * the init_shared_mem() function and return it to the kernel.
 */

static void free_shared_mem(struct s2io_nic *nic)
{
	int i, j, blk_cnt, size;
	void *tmp_v_addr;
	dma_addr_t tmp_p_addr;
	struct mac_info *mac_control;
	struct config_param *config;
	int lst_size, lst_per_page;
	struct net_device *dev;
	int page_num = 0;

	if (!nic)
		return;

	dev = nic->dev;

	mac_control = &nic->mac_control;
	config = &nic->config;

	lst_size = (sizeof(struct TxD) * config->max_txds);
	lst_per_page = PAGE_SIZE / lst_size;

	for (i = 0; i < config->tx_fifo_num; i++) {
		page_num = TXD_MEM_PAGE_CNT(config->tx_cfg[i].fifo_len,
							lst_per_page);
		for (j = 0; j < page_num; j++) {
			int mem_blks = (j * lst_per_page);
			if (!mac_control->fifos[i].list_info)
				return;
			if (!mac_control->fifos[i].list_info[mem_blks].
				 list_virt_addr)
				break;
			pci_free_consistent(nic->pdev, PAGE_SIZE,
					    mac_control->fifos[i].
					    list_info[mem_blks].
					    list_virt_addr,
					    mac_control->fifos[i].
					    list_info[mem_blks].
					    list_phy_addr);
			nic->mac_control.stats_info->sw_stat.mem_freed
						+= PAGE_SIZE;
		}
		/* If we got a zero DMA address during allocation,
		 * free the page now
		 */
		if (mac_control->zerodma_virt_addr) {
			pci_free_consistent(nic->pdev, PAGE_SIZE,
					    mac_control->zerodma_virt_addr,
					    (dma_addr_t)0);
			DBG_PRINT(INIT_DBG,
			  	"%s: Freeing TxDL with zero DMA addr. ",
				dev->name);
			DBG_PRINT(INIT_DBG, "Virtual address %p\n",
				mac_control->zerodma_virt_addr);
			nic->mac_control.stats_info->sw_stat.mem_freed
						+= PAGE_SIZE;
		}
		kfree(mac_control->fifos[i].list_info);
		nic->mac_control.stats_info->sw_stat.mem_freed +=
		(nic->config.tx_cfg[i].fifo_len *sizeof(struct list_info_hold));
	}

	size = SIZE_OF_BLOCK;
	for (i = 0; i < config->rx_ring_num; i++) {
		blk_cnt = mac_control->rings[i].block_count;
		for (j = 0; j < blk_cnt; j++) {
			tmp_v_addr = mac_control->rings[i].rx_blocks[j].
				block_virt_addr;
			tmp_p_addr = mac_control->rings[i].rx_blocks[j].
				block_dma_addr;
			if (tmp_v_addr == NULL)
				break;
			pci_free_consistent(nic->pdev, size,
					    tmp_v_addr, tmp_p_addr);
			nic->mac_control.stats_info->sw_stat.mem_freed += size;
			kfree(mac_control->rings[i].rx_blocks[j].rxds);
			nic->mac_control.stats_info->sw_stat.mem_freed +=
			( sizeof(struct rxd_info)* rxd_count[nic->rxd_mode]);
		}
	}

	if (nic->rxd_mode == RXD_MODE_3B) {
		/* Freeing buffer storage addresses in 2BUFF mode. */
		for (i = 0; i < config->rx_ring_num; i++) {
			blk_cnt = config->rx_cfg[i].num_rxd /
			    (rxd_count[nic->rxd_mode] + 1);
			for (j = 0; j < blk_cnt; j++) {
				int k = 0;
				if (!mac_control->rings[i].ba[j])
					continue;
				while (k != rxd_count[nic->rxd_mode]) {
					struct buffAdd *ba =
						&mac_control->rings[i].ba[j][k];
					kfree(ba->ba_0_org);
					nic->mac_control.stats_info->sw_stat.\
					mem_freed += (BUF0_LEN + ALIGN_SIZE);
					kfree(ba->ba_1_org);
					nic->mac_control.stats_info->sw_stat.\
					mem_freed += (BUF1_LEN + ALIGN_SIZE);
					k++;
				}
				kfree(mac_control->rings[i].ba[j]);
				nic->mac_control.stats_info->sw_stat.mem_freed +=
					(sizeof(struct buffAdd) *
					(rxd_count[nic->rxd_mode] + 1));
			}
			kfree(mac_control->rings[i].ba);
			nic->mac_control.stats_info->sw_stat.mem_freed +=
			(sizeof(struct buffAdd *) * blk_cnt);
		}
	}

	for (i = 0; i < nic->config.tx_fifo_num; i++) {
		if (mac_control->fifos[i].ufo_in_band_v) {
			nic->mac_control.stats_info->sw_stat.mem_freed
				+= (config->tx_cfg[i].fifo_len * sizeof(u64));
			kfree(mac_control->fifos[i].ufo_in_band_v);
		}
	}

	if (mac_control->stats_mem) {
		nic->mac_control.stats_info->sw_stat.mem_freed +=
			mac_control->stats_mem_sz;
		pci_free_consistent(nic->pdev,
				    mac_control->stats_mem_sz,
				    mac_control->stats_mem,
				    mac_control->stats_mem_phy);
	}
}

/**
 * s2io_verify_pci_mode -
 */

static int s2io_verify_pci_mode(struct s2io_nic *nic)
{
	struct XENA_dev_config __iomem *bar0 = nic->bar0;
	register u64 val64 = 0;
	int     mode;

	val64 = readq(&bar0->pci_mode);
	mode = (u8)GET_PCI_MODE(val64);

	if ( val64 & PCI_MODE_UNKNOWN_MODE)
		return -1;      /* Unknown PCI mode */
	return mode;
}

#define NEC_VENID   0x1033
#define NEC_DEVID   0x0125
static int s2io_on_nec_bridge(struct pci_dev *s2io_pdev)
{
	struct pci_dev *tdev = NULL;
	while ((tdev = pci_get_device(PCI_ANY_ID, PCI_ANY_ID, tdev)) != NULL) {
		if (tdev->vendor == NEC_VENID && tdev->device == NEC_DEVID) {
			if (tdev->bus == s2io_pdev->bus->parent)
				pci_dev_put(tdev);
				return 1;
		}
	}
	return 0;
}

static int bus_speed[8] = {33, 133, 133, 200, 266, 133, 200, 266};
/**
 * s2io_print_pci_mode -
 */
static int s2io_print_pci_mode(struct s2io_nic *nic)
{
	struct XENA_dev_config __iomem *bar0 = nic->bar0;
	register u64 val64 = 0;
	int	mode;
	struct config_param *config = &nic->config;

	val64 = readq(&bar0->pci_mode);
	mode = (u8)GET_PCI_MODE(val64);

	if ( val64 & PCI_MODE_UNKNOWN_MODE)
		return -1;	/* Unknown PCI mode */

	config->bus_speed = bus_speed[mode];

	if (s2io_on_nec_bridge(nic->pdev)) {
		DBG_PRINT(ERR_DBG, "%s: Device is on PCI-E bus\n",
							nic->dev->name);
		return mode;
	}

	if (val64 & PCI_MODE_32_BITS) {
		DBG_PRINT(ERR_DBG, "%s: Device is on 32 bit ", nic->dev->name);
	} else {
		DBG_PRINT(ERR_DBG, "%s: Device is on 64 bit ", nic->dev->name);
	}

	switch(mode) {
		case PCI_MODE_PCI_33:
			DBG_PRINT(ERR_DBG, "33MHz PCI bus\n");
			break;
		case PCI_MODE_PCI_66:
			DBG_PRINT(ERR_DBG, "66MHz PCI bus\n");
			break;
		case PCI_MODE_PCIX_M1_66:
			DBG_PRINT(ERR_DBG, "66MHz PCIX(M1) bus\n");
			break;
		case PCI_MODE_PCIX_M1_100:
			DBG_PRINT(ERR_DBG, "100MHz PCIX(M1) bus\n");
			break;
		case PCI_MODE_PCIX_M1_133:
			DBG_PRINT(ERR_DBG, "133MHz PCIX(M1) bus\n");
			break;
		case PCI_MODE_PCIX_M2_66:
			DBG_PRINT(ERR_DBG, "133MHz PCIX(M2) bus\n");
			break;
		case PCI_MODE_PCIX_M2_100:
			DBG_PRINT(ERR_DBG, "200MHz PCIX(M2) bus\n");
			break;
		case PCI_MODE_PCIX_M2_133:
			DBG_PRINT(ERR_DBG, "266MHz PCIX(M2) bus\n");
			break;
		default:
			return -1;	/* Unsupported bus speed */
	}

	return mode;
}

/**
 *  init_tti - Initialization transmit traffic interrupt scheme
 *  @nic: device private variable
 *  @link: link status (UP/DOWN) used to enable/disable continuous
 *  transmit interrupts
 *  Description: The function configures transmit traffic interrupts
 *  Return Value:  SUCCESS on success and
 *  '-1' on failure
 */

static int init_tti(struct s2io_nic *nic, int link)
{
	struct XENA_dev_config __iomem *bar0 = nic->bar0;
	register u64 val64 = 0;
	int i;
	struct config_param *config;

	config = &nic->config;

	for (i = 0; i < config->tx_fifo_num; i++) {
		/*
		 * TTI Initialization. Default Tx timer gets us about
		 * 250 interrupts per sec. Continuous interrupts are enabled
		 * by default.
		 */
		if (nic->device_type == XFRAME_II_DEVICE) {
			int count = (nic->config.bus_speed * 125)/2;
			val64 = TTI_DATA1_MEM_TX_TIMER_VAL(count);
		} else
			val64 = TTI_DATA1_MEM_TX_TIMER_VAL(0x2078);

		val64 |= TTI_DATA1_MEM_TX_URNG_A(0xA) |
				TTI_DATA1_MEM_TX_URNG_B(0x10) |
				TTI_DATA1_MEM_TX_URNG_C(0x30) |
				TTI_DATA1_MEM_TX_TIMER_AC_EN;

		if (use_continuous_tx_intrs && (link == LINK_UP))
			val64 |= TTI_DATA1_MEM_TX_TIMER_CI_EN;
		writeq(val64, &bar0->tti_data1_mem);

		val64 = TTI_DATA2_MEM_TX_UFC_A(0x10) |
				TTI_DATA2_MEM_TX_UFC_B(0x20) |
				TTI_DATA2_MEM_TX_UFC_C(0x40) |
				TTI_DATA2_MEM_TX_UFC_D(0x80);

		writeq(val64, &bar0->tti_data2_mem);

		val64 = TTI_CMD_MEM_WE | TTI_CMD_MEM_STROBE_NEW_CMD |
				TTI_CMD_MEM_OFFSET(i);
		writeq(val64, &bar0->tti_command_mem);

		if (wait_for_cmd_complete(&bar0->tti_command_mem,
			TTI_CMD_MEM_STROBE_NEW_CMD, S2IO_BIT_RESET) != SUCCESS)
			return FAILURE;
	}

	return SUCCESS;
}

/**
 *  init_nic - Initialization of hardware
 *  @nic: device private variable
 *  Description: The function sequentially configures every block
 *  of the H/W from their reset values.
 *  Return Value:  SUCCESS on success and
 *  '-1' on failure (endian settings incorrect).
 */

static int init_nic(struct s2io_nic *nic)
{
	struct XENA_dev_config __iomem *bar0 = nic->bar0;
	struct net_device *dev = nic->dev;
	register u64 val64 = 0;
	void __iomem *add;
	u32 time;
	int i, j;
	struct mac_info *mac_control;
	struct config_param *config;
	int dtx_cnt = 0;
	unsigned long long mem_share;
	int mem_size;

	mac_control = &nic->mac_control;
	config = &nic->config;

	/* to set the swapper controle on the card */
	if(s2io_set_swapper(nic)) {
		DBG_PRINT(ERR_DBG,"ERROR: Setting Swapper failed\n");
		return -EIO;
	}

	/*
	 * Herc requires EOI to be removed from reset before XGXS, so..
	 */
	if (nic->device_type & XFRAME_II_DEVICE) {
		val64 = 0xA500000000ULL;
		writeq(val64, &bar0->sw_reset);
		msleep(500);
		val64 = readq(&bar0->sw_reset);
	}

	/* Remove XGXS from reset state */
	val64 = 0;
	writeq(val64, &bar0->sw_reset);
	msleep(500);
	val64 = readq(&bar0->sw_reset);

	/* Ensure that it's safe to access registers by checking
	 * RIC_RUNNING bit is reset. Check is valid only for XframeII.
	 */
	if (nic->device_type == XFRAME_II_DEVICE) {
		for (i = 0; i < 50; i++) {
			val64 = readq(&bar0->adapter_status);
			if (!(val64 & ADAPTER_STATUS_RIC_RUNNING))
				break;
			msleep(10);
		}
		if (i == 50)
			return -ENODEV;
	}

	/*  Enable Receiving broadcasts */
	add = &bar0->mac_cfg;
	val64 = readq(&bar0->mac_cfg);
	val64 |= MAC_RMAC_BCAST_ENABLE;
	writeq(RMAC_CFG_KEY(0x4C0D), &bar0->rmac_cfg_key);
	writel((u32) val64, add);
	writeq(RMAC_CFG_KEY(0x4C0D), &bar0->rmac_cfg_key);
	writel((u32) (val64 >> 32), (add + 4));

	/* Read registers in all blocks */
	val64 = readq(&bar0->mac_int_mask);
	val64 = readq(&bar0->mc_int_mask);
	val64 = readq(&bar0->xgxs_int_mask);

	/*  Set MTU */
	val64 = dev->mtu;
	writeq(vBIT(val64, 2, 14), &bar0->rmac_max_pyld_len);

	if (nic->device_type & XFRAME_II_DEVICE) {
		while (herc_act_dtx_cfg[dtx_cnt] != END_SIGN) {
			SPECIAL_REG_WRITE(herc_act_dtx_cfg[dtx_cnt],
					  &bar0->dtx_control, UF);
			if (dtx_cnt & 0x1)
				msleep(1); /* Necessary!! */
			dtx_cnt++;
		}
	} else {
		while (xena_dtx_cfg[dtx_cnt] != END_SIGN) {
			SPECIAL_REG_WRITE(xena_dtx_cfg[dtx_cnt],
					  &bar0->dtx_control, UF);
			val64 = readq(&bar0->dtx_control);
			dtx_cnt++;
		}
	}

	/*  Tx DMA Initialization */
	val64 = 0;
	writeq(val64, &bar0->tx_fifo_partition_0);
	writeq(val64, &bar0->tx_fifo_partition_1);
	writeq(val64, &bar0->tx_fifo_partition_2);
	writeq(val64, &bar0->tx_fifo_partition_3);


	for (i = 0, j = 0; i < config->tx_fifo_num; i++) {
		val64 |=
		    vBIT(config->tx_cfg[i].fifo_len - 1, ((j * 32) + 19),
			 13) | vBIT(config->tx_cfg[i].fifo_priority,
				    ((j * 32) + 5), 3);

		if (i == (config->tx_fifo_num - 1)) {
			if (i % 2 == 0)
				i++;
		}

		switch (i) {
		case 1:
			writeq(val64, &bar0->tx_fifo_partition_0);
			val64 = 0;
			j = 0;
			break;
		case 3:
			writeq(val64, &bar0->tx_fifo_partition_1);
			val64 = 0;
			j = 0;
			break;
		case 5:
			writeq(val64, &bar0->tx_fifo_partition_2);
			val64 = 0;
			j = 0;
			break;
		case 7:
			writeq(val64, &bar0->tx_fifo_partition_3);
			val64 = 0;
			j = 0;
			break;
		default:
			j++;
			break;
		}
	}

	/*
	 * Disable 4 PCCs for Xena1, 2 and 3 as per H/W bug
	 * SXE-008 TRANSMIT DMA ARBITRATION ISSUE.
	 */
	if ((nic->device_type == XFRAME_I_DEVICE) &&
		(nic->pdev->revision < 4))
		writeq(PCC_ENABLE_FOUR, &bar0->pcc_enable);

	val64 = readq(&bar0->tx_fifo_partition_0);
	DBG_PRINT(INIT_DBG, "Fifo partition at: 0x%p is: 0x%llx\n",
		  &bar0->tx_fifo_partition_0, (unsigned long long) val64);

	/*
	 * Initialization of Tx_PA_CONFIG register to ignore packet
	 * integrity checking.
	 */
	val64 = readq(&bar0->tx_pa_cfg);
	val64 |= TX_PA_CFG_IGNORE_FRM_ERR | TX_PA_CFG_IGNORE_SNAP_OUI |
	    TX_PA_CFG_IGNORE_LLC_CTRL | TX_PA_CFG_IGNORE_L2_ERR;
	writeq(val64, &bar0->tx_pa_cfg);

	/* Rx DMA intialization. */
	val64 = 0;
	for (i = 0; i < config->rx_ring_num; i++) {
		val64 |=
		    vBIT(config->rx_cfg[i].ring_priority, (5 + (i * 8)),
			 3);
	}
	writeq(val64, &bar0->rx_queue_priority);

	/*
	 * Allocating equal share of memory to all the
	 * configured Rings.
	 */
	val64 = 0;
	if (nic->device_type & XFRAME_II_DEVICE)
		mem_size = 32;
	else
		mem_size = 64;

	for (i = 0; i < config->rx_ring_num; i++) {
		switch (i) {
		case 0:
			mem_share = (mem_size / config->rx_ring_num +
				     mem_size % config->rx_ring_num);
			val64 |= RX_QUEUE_CFG_Q0_SZ(mem_share);
			continue;
		case 1:
			mem_share = (mem_size / config->rx_ring_num);
			val64 |= RX_QUEUE_CFG_Q1_SZ(mem_share);
			continue;
		case 2:
			mem_share = (mem_size / config->rx_ring_num);
			val64 |= RX_QUEUE_CFG_Q2_SZ(mem_share);
			continue;
		case 3:
			mem_share = (mem_size / config->rx_ring_num);
			val64 |= RX_QUEUE_CFG_Q3_SZ(mem_share);
			continue;
		case 4:
			mem_share = (mem_size / config->rx_ring_num);
			val64 |= RX_QUEUE_CFG_Q4_SZ(mem_share);
			continue;
		case 5:
			mem_share = (mem_size / config->rx_ring_num);
			val64 |= RX_QUEUE_CFG_Q5_SZ(mem_share);
			continue;
		case 6:
			mem_share = (mem_size / config->rx_ring_num);
			val64 |= RX_QUEUE_CFG_Q6_SZ(mem_share);
			continue;
		case 7:
			mem_share = (mem_size / config->rx_ring_num);
			val64 |= RX_QUEUE_CFG_Q7_SZ(mem_share);
			continue;
		}
	}
	writeq(val64, &bar0->rx_queue_cfg);

	/*
	 * Filling Tx round robin registers
	 * as per the number of FIFOs for equal scheduling priority
	 */
	switch (config->tx_fifo_num) {
	case 1:
		val64 = 0x0;
		writeq(val64, &bar0->tx_w_round_robin_0);
		writeq(val64, &bar0->tx_w_round_robin_1);
		writeq(val64, &bar0->tx_w_round_robin_2);
		writeq(val64, &bar0->tx_w_round_robin_3);
		writeq(val64, &bar0->tx_w_round_robin_4);
		break;
	case 2:
		val64 = 0x0001000100010001ULL;
		writeq(val64, &bar0->tx_w_round_robin_0);
		writeq(val64, &bar0->tx_w_round_robin_1);
		writeq(val64, &bar0->tx_w_round_robin_2);
		writeq(val64, &bar0->tx_w_round_robin_3);
		val64 = 0x0001000100000000ULL;
		writeq(val64, &bar0->tx_w_round_robin_4);
		break;
	case 3:
		val64 = 0x0001020001020001ULL;
		writeq(val64, &bar0->tx_w_round_robin_0);
		val64 = 0x0200010200010200ULL;
		writeq(val64, &bar0->tx_w_round_robin_1);
		val64 = 0x0102000102000102ULL;
		writeq(val64, &bar0->tx_w_round_robin_2);
		val64 = 0x0001020001020001ULL;
		writeq(val64, &bar0->tx_w_round_robin_3);
		val64 = 0x0200010200000000ULL;
		writeq(val64, &bar0->tx_w_round_robin_4);
		break;
	case 4:
		val64 = 0x0001020300010203ULL;
		writeq(val64, &bar0->tx_w_round_robin_0);
		writeq(val64, &bar0->tx_w_round_robin_1);
		writeq(val64, &bar0->tx_w_round_robin_2);
		writeq(val64, &bar0->tx_w_round_robin_3);
		val64 = 0x0001020300000000ULL;
		writeq(val64, &bar0->tx_w_round_robin_4);
		break;
	case 5:
		val64 = 0x0001020304000102ULL;
		writeq(val64, &bar0->tx_w_round_robin_0);
		val64 = 0x0304000102030400ULL;
		writeq(val64, &bar0->tx_w_round_robin_1);
		val64 = 0x0102030400010203ULL;
		writeq(val64, &bar0->tx_w_round_robin_2);
		val64 = 0x0400010203040001ULL;
		writeq(val64, &bar0->tx_w_round_robin_3);
		val64 = 0x0203040000000000ULL;
		writeq(val64, &bar0->tx_w_round_robin_4);
		break;
	case 6:
		val64 = 0x0001020304050001ULL;
		writeq(val64, &bar0->tx_w_round_robin_0);
		val64 = 0x0203040500010203ULL;
		writeq(val64, &bar0->tx_w_round_robin_1);
		val64 = 0x0405000102030405ULL;
		writeq(val64, &bar0->tx_w_round_robin_2);
		val64 = 0x0001020304050001ULL;
		writeq(val64, &bar0->tx_w_round_robin_3);
		val64 = 0x0203040500000000ULL;
		writeq(val64, &bar0->tx_w_round_robin_4);
		break;
	case 7:
		val64 = 0x0001020304050600ULL;
		writeq(val64, &bar0->tx_w_round_robin_0);
		val64 = 0x0102030405060001ULL;
		writeq(val64, &bar0->tx_w_round_robin_1);
		val64 = 0x0203040506000102ULL;
		writeq(val64, &bar0->tx_w_round_robin_2);
		val64 = 0x0304050600010203ULL;
		writeq(val64, &bar0->tx_w_round_robin_3);
		val64 = 0x0405060000000000ULL;
		writeq(val64, &bar0->tx_w_round_robin_4);
		break;
	case 8:
		val64 = 0x0001020304050607ULL;
		writeq(val64, &bar0->tx_w_round_robin_0);
		writeq(val64, &bar0->tx_w_round_robin_1);
		writeq(val64, &bar0->tx_w_round_robin_2);
		writeq(val64, &bar0->tx_w_round_robin_3);
		val64 = 0x0001020300000000ULL;
		writeq(val64, &bar0->tx_w_round_robin_4);
		break;
	}

	/* Enable all configured Tx FIFO partitions */
	val64 = readq(&bar0->tx_fifo_partition_0);
	val64 |= (TX_FIFO_PARTITION_EN);
	writeq(val64, &bar0->tx_fifo_partition_0);

	/* Filling the Rx round robin registers as per the
	 * number of Rings and steering based on QoS.
         */
	switch (config->rx_ring_num) {
	case 1:
		val64 = 0x8080808080808080ULL;
		writeq(val64, &bar0->rts_qos_steering);
		break;
	case 2:
		val64 = 0x0000010000010000ULL;
		writeq(val64, &bar0->rx_w_round_robin_0);
		val64 = 0x0100000100000100ULL;
		writeq(val64, &bar0->rx_w_round_robin_1);
		val64 = 0x0001000001000001ULL;
		writeq(val64, &bar0->rx_w_round_robin_2);
		val64 = 0x0000010000010000ULL;
		writeq(val64, &bar0->rx_w_round_robin_3);
		val64 = 0x0100000000000000ULL;
		writeq(val64, &bar0->rx_w_round_robin_4);

		val64 = 0x8080808040404040ULL;
		writeq(val64, &bar0->rts_qos_steering);
		break;
	case 3:
		val64 = 0x0001000102000001ULL;
		writeq(val64, &bar0->rx_w_round_robin_0);
		val64 = 0x0001020000010001ULL;
		writeq(val64, &bar0->rx_w_round_robin_1);
		val64 = 0x0200000100010200ULL;
		writeq(val64, &bar0->rx_w_round_robin_2);
		val64 = 0x0001000102000001ULL;
		writeq(val64, &bar0->rx_w_round_robin_3);
		val64 = 0x0001020000000000ULL;
		writeq(val64, &bar0->rx_w_round_robin_4);

		val64 = 0x8080804040402020ULL;
		writeq(val64, &bar0->rts_qos_steering);
		break;
	case 4:
		val64 = 0x0001020300010200ULL;
		writeq(val64, &bar0->rx_w_round_robin_0);
		val64 = 0x0100000102030001ULL;
		writeq(val64, &bar0->rx_w_round_robin_1);
		val64 = 0x0200010000010203ULL;
		writeq(val64, &bar0->rx_w_round_robin_2);
		val64 = 0x0001020001000001ULL;
		writeq(val64, &bar0->rx_w_round_robin_3);
		val64 = 0x0203000100000000ULL;
		writeq(val64, &bar0->rx_w_round_robin_4);

		val64 = 0x8080404020201010ULL;
		writeq(val64, &bar0->rts_qos_steering);
		break;
	case 5:
		val64 = 0x0001000203000102ULL;
		writeq(val64, &bar0->rx_w_round_robin_0);
		val64 = 0x0001020001030004ULL;
		writeq(val64, &bar0->rx_w_round_robin_1);
		val64 = 0x0001000203000102ULL;
		writeq(val64, &bar0->rx_w_round_robin_2);
		val64 = 0x0001020001030004ULL;
		writeq(val64, &bar0->rx_w_round_robin_3);
		val64 = 0x0001000000000000ULL;
		writeq(val64, &bar0->rx_w_round_robin_4);

		val64 = 0x8080404020201008ULL;
		writeq(val64, &bar0->rts_qos_steering);
		break;
	case 6:
		val64 = 0x0001020304000102ULL;
		writeq(val64, &bar0->rx_w_round_robin_0);
		val64 = 0x0304050001020001ULL;
		writeq(val64, &bar0->rx_w_round_robin_1);
		val64 = 0x0203000100000102ULL;
		writeq(val64, &bar0->rx_w_round_robin_2);
		val64 = 0x0304000102030405ULL;
		writeq(val64, &bar0->rx_w_round_robin_3);
		val64 = 0x0001000200000000ULL;
		writeq(val64, &bar0->rx_w_round_robin_4);

		val64 = 0x8080404020100804ULL;
		writeq(val64, &bar0->rts_qos_steering);
		break;
	case 7:
		val64 = 0x0001020001020300ULL;
		writeq(val64, &bar0->rx_w_round_robin_0);
		val64 = 0x0102030400010203ULL;
		writeq(val64, &bar0->rx_w_round_robin_1);
		val64 = 0x0405060001020001ULL;
		writeq(val64, &bar0->rx_w_round_robin_2);
		val64 = 0x0304050000010200ULL;
		writeq(val64, &bar0->rx_w_round_robin_3);
		val64 = 0x0102030000000000ULL;
		writeq(val64, &bar0->rx_w_round_robin_4);

		val64 = 0x8080402010080402ULL;
		writeq(val64, &bar0->rts_qos_steering);
		break;
	case 8:
		val64 = 0x0001020300040105ULL;
		writeq(val64, &bar0->rx_w_round_robin_0);
		val64 = 0x0200030106000204ULL;
		writeq(val64, &bar0->rx_w_round_robin_1);
		val64 = 0x0103000502010007ULL;
		writeq(val64, &bar0->rx_w_round_robin_2);
		val64 = 0x0304010002060500ULL;
		writeq(val64, &bar0->rx_w_round_robin_3);
		val64 = 0x0103020400000000ULL;
		writeq(val64, &bar0->rx_w_round_robin_4);

		val64 = 0x8040201008040201ULL;
		writeq(val64, &bar0->rts_qos_steering);
		break;
	}

	/* UDP Fix */
	val64 = 0;
	for (i = 0; i < 8; i++)
		writeq(val64, &bar0->rts_frm_len_n[i]);

	/* Set the default rts frame length for the rings configured */
	val64 = MAC_RTS_FRM_LEN_SET(dev->mtu+22);
	for (i = 0 ; i < config->rx_ring_num ; i++)
		writeq(val64, &bar0->rts_frm_len_n[i]);

	/* Set the frame length for the configured rings
	 * desired by the user
	 */
	for (i = 0; i < config->rx_ring_num; i++) {
		/* If rts_frm_len[i] == 0 then it is assumed that user not
		 * specified frame length steering.
		 * If the user provides the frame length then program
		 * the rts_frm_len register for those values or else
		 * leave it as it is.
		 */
		if (rts_frm_len[i] != 0) {
			writeq(MAC_RTS_FRM_LEN_SET(rts_frm_len[i]),
				&bar0->rts_frm_len_n[i]);
		}
	}

	/* Disable differentiated services steering logic */
	for (i = 0; i < 64; i++) {
		if (rts_ds_steer(nic, i, 0) == FAILURE) {
			DBG_PRINT(ERR_DBG, "%s: failed rts ds steering",
				dev->name);
			DBG_PRINT(ERR_DBG, "set on codepoint %d\n", i);
			return -ENODEV;
		}
	}

	/* Program statistics memory */
	writeq(mac_control->stats_mem_phy, &bar0->stat_addr);

	if (nic->device_type == XFRAME_II_DEVICE) {
		val64 = STAT_BC(0x320);
		writeq(val64, &bar0->stat_byte_cnt);
	}

	/*
	 * Initializing the sampling rate for the device to calculate the
	 * bandwidth utilization.
	 */
	val64 = MAC_TX_LINK_UTIL_VAL(tmac_util_period) |
	    MAC_RX_LINK_UTIL_VAL(rmac_util_period);
	writeq(val64, &bar0->mac_link_util);

	/*
	 * Initializing the Transmit and Receive Traffic Interrupt
	 * Scheme.
	 */

	/* Initialize TTI */
	if (SUCCESS != init_tti(nic, nic->last_link_state))
		return -ENODEV;

	/* RTI Initialization */
	if (nic->device_type == XFRAME_II_DEVICE) {
		/*
		 * Programmed to generate Apprx 500 Intrs per
		 * second
		 */
		int count = (nic->config.bus_speed * 125)/4;
		val64 = RTI_DATA1_MEM_RX_TIMER_VAL(count);
	} else
		val64 = RTI_DATA1_MEM_RX_TIMER_VAL(0xFFF);
	val64 |= RTI_DATA1_MEM_RX_URNG_A(0xA) |
		 RTI_DATA1_MEM_RX_URNG_B(0x10) |
		 RTI_DATA1_MEM_RX_URNG_C(0x30) | RTI_DATA1_MEM_RX_TIMER_AC_EN;

	writeq(val64, &bar0->rti_data1_mem);

	val64 = RTI_DATA2_MEM_RX_UFC_A(0x1) |
		RTI_DATA2_MEM_RX_UFC_B(0x2) ;
	if (nic->config.intr_type == MSI_X)
	    val64 |= (RTI_DATA2_MEM_RX_UFC_C(0x20) | \
			RTI_DATA2_MEM_RX_UFC_D(0x40));
	else
	    val64 |= (RTI_DATA2_MEM_RX_UFC_C(0x40) | \
			RTI_DATA2_MEM_RX_UFC_D(0x80));
	writeq(val64, &bar0->rti_data2_mem);

	for (i = 0; i < config->rx_ring_num; i++) {
		val64 = RTI_CMD_MEM_WE | RTI_CMD_MEM_STROBE_NEW_CMD
				| RTI_CMD_MEM_OFFSET(i);
		writeq(val64, &bar0->rti_command_mem);

		/*
		 * Once the operation completes, the Strobe bit of the
		 * command register will be reset. We poll for this
		 * particular condition. We wait for a maximum of 500ms
		 * for the operation to complete, if it's not complete
		 * by then we return error.
		 */
		time = 0;
		while (TRUE) {
			val64 = readq(&bar0->rti_command_mem);
			if (!(val64 & RTI_CMD_MEM_STROBE_NEW_CMD))
				break;

			if (time > 10) {
				DBG_PRINT(ERR_DBG, "%s: RTI init Failed\n",
					  dev->name);
				return -ENODEV;
			}
			time++;
			msleep(50);
		}
	}

	/*
	 * Initializing proper values as Pause threshold into all
	 * the 8 Queues on Rx side.
	 */
	writeq(0xffbbffbbffbbffbbULL, &bar0->mc_pause_thresh_q0q3);
	writeq(0xffbbffbbffbbffbbULL, &bar0->mc_pause_thresh_q4q7);

	/* Disable RMAC PAD STRIPPING */
	add = &bar0->mac_cfg;
	val64 = readq(&bar0->mac_cfg);
	val64 &= ~(MAC_CFG_RMAC_STRIP_PAD);
	writeq(RMAC_CFG_KEY(0x4C0D), &bar0->rmac_cfg_key);
	writel((u32) (val64), add);
	writeq(RMAC_CFG_KEY(0x4C0D), &bar0->rmac_cfg_key);
	writel((u32) (val64 >> 32), (add + 4));
	val64 = readq(&bar0->mac_cfg);

	/* Enable FCS stripping by adapter */
	add = &bar0->mac_cfg;
	val64 = readq(&bar0->mac_cfg);
	val64 |= MAC_CFG_RMAC_STRIP_FCS;
	if (nic->device_type == XFRAME_II_DEVICE)
		writeq(val64, &bar0->mac_cfg);
	else {
		writeq(RMAC_CFG_KEY(0x4C0D), &bar0->rmac_cfg_key);
		writel((u32) (val64), add);
		writeq(RMAC_CFG_KEY(0x4C0D), &bar0->rmac_cfg_key);
		writel((u32) (val64 >> 32), (add + 4));
	}

	/*
	 * Set the time value to be inserted in the pause frame
	 * generated by xena.
	 */
	val64 = readq(&bar0->rmac_pause_cfg);
	val64 &= ~(RMAC_PAUSE_HG_PTIME(0xffff));
	val64 |= RMAC_PAUSE_HG_PTIME(nic->mac_control.rmac_pause_time);
	writeq(val64, &bar0->rmac_pause_cfg);

	/*
	 * Set the Threshold Limit for Generating the pause frame
	 * If the amount of data in any Queue exceeds ratio of
	 * (mac_control.mc_pause_threshold_q0q3 or q4q7)/256
	 * pause frame is generated
	 */
	val64 = 0;
	for (i = 0; i < 4; i++) {
		val64 |=
		    (((u64) 0xFF00 | nic->mac_control.
		      mc_pause_threshold_q0q3)
		     << (i * 2 * 8));
	}
	writeq(val64, &bar0->mc_pause_thresh_q0q3);

	val64 = 0;
	for (i = 0; i < 4; i++) {
		val64 |=
		    (((u64) 0xFF00 | nic->mac_control.
		      mc_pause_threshold_q4q7)
		     << (i * 2 * 8));
	}
	writeq(val64, &bar0->mc_pause_thresh_q4q7);

	/*
	 * TxDMA will stop Read request if the number of read split has
	 * exceeded the limit pointed by shared_splits
	 */
	val64 = readq(&bar0->pic_control);
	val64 |= PIC_CNTL_SHARED_SPLITS(shared_splits);
	writeq(val64, &bar0->pic_control);

	if (nic->config.bus_speed == 266) {
		writeq(TXREQTO_VAL(0x7f) | TXREQTO_EN, &bar0->txreqtimeout);
		writeq(0x0, &bar0->read_retry_delay);
		writeq(0x0, &bar0->write_retry_delay);
	}

	/*
	 * Programming the Herc to split every write transaction
	 * that does not start on an ADB to reduce disconnects.
	 */
	if (nic->device_type == XFRAME_II_DEVICE) {
		val64 = FAULT_BEHAVIOUR | EXT_REQ_EN |
			MISC_LINK_STABILITY_PRD(3);
		writeq(val64, &bar0->misc_control);
		val64 = readq(&bar0->pic_control2);
		val64 &= ~(s2BIT(13)|s2BIT(14)|s2BIT(15));
		writeq(val64, &bar0->pic_control2);
	}
	if (strstr(nic->product_name, "CX4")) {
		val64 = TMAC_AVG_IPG(0x17);
		writeq(val64, &bar0->tmac_avg_ipg);
	}

	return SUCCESS;
}
#define LINK_UP_DOWN_INTERRUPT		1
#define MAC_RMAC_ERR_TIMER		2

static int s2io_link_fault_indication(struct s2io_nic *nic)
{
	if (nic->config.intr_type != INTA)
		return MAC_RMAC_ERR_TIMER;
	if (nic->device_type == XFRAME_II_DEVICE)
		return LINK_UP_DOWN_INTERRUPT;
	else
		return MAC_RMAC_ERR_TIMER;
}

/**
 *  do_s2io_write_bits -  update alarm bits in alarm register
 *  @value: alarm bits
 *  @flag: interrupt status
 *  @addr: address value
 *  Description: update alarm bits in alarm register
 *  Return Value:
 *  NONE.
 */
static void do_s2io_write_bits(u64 value, int flag, void __iomem *addr)
{
	u64 temp64;

	temp64 = readq(addr);

	if(flag == ENABLE_INTRS)
		temp64 &= ~((u64) value);
	else
		temp64 |= ((u64) value);
	writeq(temp64, addr);
}

static void en_dis_err_alarms(struct s2io_nic *nic, u16 mask, int flag)
{
	struct XENA_dev_config __iomem *bar0 = nic->bar0;
	register u64 gen_int_mask = 0;

	if (mask & TX_DMA_INTR) {

		gen_int_mask |= TXDMA_INT_M;

		do_s2io_write_bits(TXDMA_TDA_INT | TXDMA_PFC_INT |
				TXDMA_PCC_INT | TXDMA_TTI_INT |
				TXDMA_LSO_INT | TXDMA_TPA_INT |
				TXDMA_SM_INT, flag, &bar0->txdma_int_mask);

		do_s2io_write_bits(PFC_ECC_DB_ERR | PFC_SM_ERR_ALARM |
				PFC_MISC_0_ERR | PFC_MISC_1_ERR |
				PFC_PCIX_ERR | PFC_ECC_SG_ERR, flag,
				&bar0->pfc_err_mask);

		do_s2io_write_bits(TDA_Fn_ECC_DB_ERR | TDA_SM0_ERR_ALARM |
				TDA_SM1_ERR_ALARM | TDA_Fn_ECC_SG_ERR |
				TDA_PCIX_ERR, flag, &bar0->tda_err_mask);

		do_s2io_write_bits(PCC_FB_ECC_DB_ERR | PCC_TXB_ECC_DB_ERR |
				PCC_SM_ERR_ALARM | PCC_WR_ERR_ALARM |
				PCC_N_SERR | PCC_6_COF_OV_ERR |
				PCC_7_COF_OV_ERR | PCC_6_LSO_OV_ERR |
				PCC_7_LSO_OV_ERR | PCC_FB_ECC_SG_ERR |
				PCC_TXB_ECC_SG_ERR, flag, &bar0->pcc_err_mask);

		do_s2io_write_bits(TTI_SM_ERR_ALARM | TTI_ECC_SG_ERR |
				TTI_ECC_DB_ERR, flag, &bar0->tti_err_mask);

		do_s2io_write_bits(LSO6_ABORT | LSO7_ABORT |
				LSO6_SM_ERR_ALARM | LSO7_SM_ERR_ALARM |
				LSO6_SEND_OFLOW | LSO7_SEND_OFLOW,
				flag, &bar0->lso_err_mask);

		do_s2io_write_bits(TPA_SM_ERR_ALARM | TPA_TX_FRM_DROP,
				flag, &bar0->tpa_err_mask);

		do_s2io_write_bits(SM_SM_ERR_ALARM, flag, &bar0->sm_err_mask);

	}

	if (mask & TX_MAC_INTR) {
		gen_int_mask |= TXMAC_INT_M;
		do_s2io_write_bits(MAC_INT_STATUS_TMAC_INT, flag,
				&bar0->mac_int_mask);
		do_s2io_write_bits(TMAC_TX_BUF_OVRN | TMAC_TX_SM_ERR |
				TMAC_ECC_SG_ERR | TMAC_ECC_DB_ERR |
				TMAC_DESC_ECC_SG_ERR | TMAC_DESC_ECC_DB_ERR,
				flag, &bar0->mac_tmac_err_mask);
	}

	if (mask & TX_XGXS_INTR) {
		gen_int_mask |= TXXGXS_INT_M;
		do_s2io_write_bits(XGXS_INT_STATUS_TXGXS, flag,
				&bar0->xgxs_int_mask);
		do_s2io_write_bits(TXGXS_ESTORE_UFLOW | TXGXS_TX_SM_ERR |
				TXGXS_ECC_SG_ERR | TXGXS_ECC_DB_ERR,
				flag, &bar0->xgxs_txgxs_err_mask);
	}

	if (mask & RX_DMA_INTR) {
		gen_int_mask |= RXDMA_INT_M;
		do_s2io_write_bits(RXDMA_INT_RC_INT_M | RXDMA_INT_RPA_INT_M |
				RXDMA_INT_RDA_INT_M | RXDMA_INT_RTI_INT_M,
				flag, &bar0->rxdma_int_mask);
		do_s2io_write_bits(RC_PRCn_ECC_DB_ERR | RC_FTC_ECC_DB_ERR |
				RC_PRCn_SM_ERR_ALARM | RC_FTC_SM_ERR_ALARM |
				RC_PRCn_ECC_SG_ERR | RC_FTC_ECC_SG_ERR |
				RC_RDA_FAIL_WR_Rn, flag, &bar0->rc_err_mask);
		do_s2io_write_bits(PRC_PCI_AB_RD_Rn | PRC_PCI_AB_WR_Rn |
				PRC_PCI_AB_F_WR_Rn | PRC_PCI_DP_RD_Rn |
				PRC_PCI_DP_WR_Rn | PRC_PCI_DP_F_WR_Rn, flag,
				&bar0->prc_pcix_err_mask);
		do_s2io_write_bits(RPA_SM_ERR_ALARM | RPA_CREDIT_ERR |
				RPA_ECC_SG_ERR | RPA_ECC_DB_ERR, flag,
				&bar0->rpa_err_mask);
		do_s2io_write_bits(RDA_RXDn_ECC_DB_ERR | RDA_FRM_ECC_DB_N_AERR |
				RDA_SM1_ERR_ALARM | RDA_SM0_ERR_ALARM |
				RDA_RXD_ECC_DB_SERR | RDA_RXDn_ECC_SG_ERR |
				RDA_FRM_ECC_SG_ERR | RDA_MISC_ERR|RDA_PCIX_ERR,
				flag, &bar0->rda_err_mask);
		do_s2io_write_bits(RTI_SM_ERR_ALARM |
				RTI_ECC_SG_ERR | RTI_ECC_DB_ERR,
				flag, &bar0->rti_err_mask);
	}

	if (mask & RX_MAC_INTR) {
		gen_int_mask |= RXMAC_INT_M;
		do_s2io_write_bits(MAC_INT_STATUS_RMAC_INT, flag,
				&bar0->mac_int_mask);
		do_s2io_write_bits(RMAC_RX_BUFF_OVRN | RMAC_RX_SM_ERR |
				RMAC_UNUSED_INT | RMAC_SINGLE_ECC_ERR |
				RMAC_DOUBLE_ECC_ERR |
				RMAC_LINK_STATE_CHANGE_INT,
				flag, &bar0->mac_rmac_err_mask);
	}

	if (mask & RX_XGXS_INTR)
	{
		gen_int_mask |= RXXGXS_INT_M;
		do_s2io_write_bits(XGXS_INT_STATUS_RXGXS, flag,
				&bar0->xgxs_int_mask);
		do_s2io_write_bits(RXGXS_ESTORE_OFLOW | RXGXS_RX_SM_ERR, flag,
				&bar0->xgxs_rxgxs_err_mask);
	}

	if (mask & MC_INTR) {
		gen_int_mask |= MC_INT_M;
		do_s2io_write_bits(MC_INT_MASK_MC_INT, flag, &bar0->mc_int_mask);
		do_s2io_write_bits(MC_ERR_REG_SM_ERR | MC_ERR_REG_ECC_ALL_SNG |
				MC_ERR_REG_ECC_ALL_DBL | PLL_LOCK_N, flag,
				&bar0->mc_err_mask);
	}
	nic->general_int_mask = gen_int_mask;

	/* Remove this line when alarm interrupts are enabled */
	nic->general_int_mask = 0;
}
/**
 *  en_dis_able_nic_intrs - Enable or Disable the interrupts
 *  @nic: device private variable,
 *  @mask: A mask indicating which Intr block must be modified and,
 *  @flag: A flag indicating whether to enable or disable the Intrs.
 *  Description: This function will either disable or enable the interrupts
 *  depending on the flag argument. The mask argument can be used to
 *  enable/disable any Intr block.
 *  Return Value: NONE.
 */

static void en_dis_able_nic_intrs(struct s2io_nic *nic, u16 mask, int flag)
{
	struct XENA_dev_config __iomem *bar0 = nic->bar0;
	register u64 temp64 = 0, intr_mask = 0;

	intr_mask = nic->general_int_mask;

	/*  Top level interrupt classification */
	/*  PIC Interrupts */
	if (mask & TX_PIC_INTR) {
		/*  Enable PIC Intrs in the general intr mask register */
		intr_mask |= TXPIC_INT_M;
		if (flag == ENABLE_INTRS) {
			/*
			 * If Hercules adapter enable GPIO otherwise
			 * disable all PCIX, Flash, MDIO, IIC and GPIO
			 * interrupts for now.
			 * TODO
			 */
			if (s2io_link_fault_indication(nic) ==
					LINK_UP_DOWN_INTERRUPT ) {
				do_s2io_write_bits(PIC_INT_GPIO, flag,
						&bar0->pic_int_mask);
				do_s2io_write_bits(GPIO_INT_MASK_LINK_UP, flag,
						&bar0->gpio_int_mask);
			} else
				writeq(DISABLE_ALL_INTRS, &bar0->pic_int_mask);
		} else if (flag == DISABLE_INTRS) {
			/*
			 * Disable PIC Intrs in the general
			 * intr mask register
			 */
			writeq(DISABLE_ALL_INTRS, &bar0->pic_int_mask);
		}
	}

	/*  Tx traffic interrupts */
	if (mask & TX_TRAFFIC_INTR) {
		intr_mask |= TXTRAFFIC_INT_M;
		if (flag == ENABLE_INTRS) {
			/*
			 * Enable all the Tx side interrupts
			 * writing 0 Enables all 64 TX interrupt levels
			 */
			writeq(0x0, &bar0->tx_traffic_mask);
		} else if (flag == DISABLE_INTRS) {
			/*
			 * Disable Tx Traffic Intrs in the general intr mask
			 * register.
			 */
			writeq(DISABLE_ALL_INTRS, &bar0->tx_traffic_mask);
		}
	}

	/*  Rx traffic interrupts */
	if (mask & RX_TRAFFIC_INTR) {
		intr_mask |= RXTRAFFIC_INT_M;
		if (flag == ENABLE_INTRS) {
			/* writing 0 Enables all 8 RX interrupt levels */
			writeq(0x0, &bar0->rx_traffic_mask);
		} else if (flag == DISABLE_INTRS) {
			/*
			 * Disable Rx Traffic Intrs in the general intr mask
			 * register.
			 */
			writeq(DISABLE_ALL_INTRS, &bar0->rx_traffic_mask);
		}
	}

	temp64 = readq(&bar0->general_int_mask);
	if (flag == ENABLE_INTRS)
		temp64 &= ~((u64) intr_mask);
	else
		temp64 = DISABLE_ALL_INTRS;
	writeq(temp64, &bar0->general_int_mask);

	nic->general_int_mask = readq(&bar0->general_int_mask);
}

/**
 *  verify_pcc_quiescent- Checks for PCC quiescent state
 *  Return: 1 If PCC is quiescence
 *          0 If PCC is not quiescence
 */
static int verify_pcc_quiescent(struct s2io_nic *sp, int flag)
{
	int ret = 0, herc;
	struct XENA_dev_config __iomem *bar0 = sp->bar0;
	u64 val64 = readq(&bar0->adapter_status);

	herc = (sp->device_type == XFRAME_II_DEVICE);

	if (flag == FALSE) {
		if ((!herc && (sp->pdev->revision >= 4)) || herc) {
			if (!(val64 & ADAPTER_STATUS_RMAC_PCC_IDLE))
				ret = 1;
		} else {
			if (!(val64 & ADAPTER_STATUS_RMAC_PCC_FOUR_IDLE))
				ret = 1;
		}
	} else {
		if ((!herc && (sp->pdev->revision >= 4)) || herc) {
			if (((val64 & ADAPTER_STATUS_RMAC_PCC_IDLE) ==
			     ADAPTER_STATUS_RMAC_PCC_IDLE))
				ret = 1;
		} else {
			if (((val64 & ADAPTER_STATUS_RMAC_PCC_FOUR_IDLE) ==
			     ADAPTER_STATUS_RMAC_PCC_FOUR_IDLE))
				ret = 1;
		}
	}

	return ret;
}
/**
 *  verify_xena_quiescence - Checks whether the H/W is ready
 *  Description: Returns whether the H/W is ready to go or not. Depending
 *  on whether adapter enable bit was written or not the comparison
 *  differs and the calling function passes the input argument flag to
 *  indicate this.
 *  Return: 1 If xena is quiescence
 *          0 If Xena is not quiescence
 */

static int verify_xena_quiescence(struct s2io_nic *sp)
{
	int  mode;
	struct XENA_dev_config __iomem *bar0 = sp->bar0;
	u64 val64 = readq(&bar0->adapter_status);
	mode = s2io_verify_pci_mode(sp);

	if (!(val64 & ADAPTER_STATUS_TDMA_READY)) {
		DBG_PRINT(ERR_DBG, "%s", "TDMA is not ready!");
		return 0;
	}
	if (!(val64 & ADAPTER_STATUS_RDMA_READY)) {
	DBG_PRINT(ERR_DBG, "%s", "RDMA is not ready!");
		return 0;
	}
	if (!(val64 & ADAPTER_STATUS_PFC_READY)) {
		DBG_PRINT(ERR_DBG, "%s", "PFC is not ready!");
		return 0;
	}
	if (!(val64 & ADAPTER_STATUS_TMAC_BUF_EMPTY)) {
		DBG_PRINT(ERR_DBG, "%s", "TMAC BUF is not empty!");
		return 0;
	}
	if (!(val64 & ADAPTER_STATUS_PIC_QUIESCENT)) {
		DBG_PRINT(ERR_DBG, "%s", "PIC is not QUIESCENT!");
		return 0;
	}
	if (!(val64 & ADAPTER_STATUS_MC_DRAM_READY)) {
		DBG_PRINT(ERR_DBG, "%s", "MC_DRAM is not ready!");
		return 0;
	}
	if (!(val64 & ADAPTER_STATUS_MC_QUEUES_READY)) {
		DBG_PRINT(ERR_DBG, "%s", "MC_QUEUES is not ready!");
		return 0;
	}
	if (!(val64 & ADAPTER_STATUS_M_PLL_LOCK)) {
		DBG_PRINT(ERR_DBG, "%s", "M_PLL is not locked!");
		return 0;
	}

	/*
	 * In PCI 33 mode, the P_PLL is not used, and therefore,
	 * the the P_PLL_LOCK bit in the adapter_status register will
	 * not be asserted.
	 */
	if (!(val64 & ADAPTER_STATUS_P_PLL_LOCK) &&
		sp->device_type == XFRAME_II_DEVICE && mode !=
		PCI_MODE_PCI_33) {
		DBG_PRINT(ERR_DBG, "%s", "P_PLL is not locked!");
		return 0;
	}
	if (!((val64 & ADAPTER_STATUS_RC_PRC_QUIESCENT) ==
			ADAPTER_STATUS_RC_PRC_QUIESCENT)) {
		DBG_PRINT(ERR_DBG, "%s", "RC_PRC is not QUIESCENT!");
		return 0;
	}
	return 1;
}

/**
 * fix_mac_address -  Fix for Mac addr problem on Alpha platforms
 * @sp: Pointer to device specifc structure
 * Description :
 * New procedure to clear mac address reading  problems on Alpha platforms
 *
 */

static void fix_mac_address(struct s2io_nic * sp)
{
	struct XENA_dev_config __iomem *bar0 = sp->bar0;
	u64 val64;
	int i = 0;

	while (fix_mac[i] != END_SIGN) {
		writeq(fix_mac[i++], &bar0->gpio_control);
		udelay(10);
		val64 = readq(&bar0->gpio_control);
	}
}

/**
 *  start_nic - Turns the device on
 *  @nic : device private variable.
 *  Description:
 *  This function actually turns the device on. Before this  function is
 *  called,all Registers are configured from their reset states
 *  and shared memory is allocated but the NIC is still quiescent. On
 *  calling this function, the device interrupts are cleared and the NIC is
 *  literally switched on by writing into the adapter control register.
 *  Return Value:
 *  SUCCESS on success and -1 on failure.
 */

static int start_nic(struct s2io_nic *nic)
{
	struct XENA_dev_config __iomem *bar0 = nic->bar0;
	struct net_device *dev = nic->dev;
	register u64 val64 = 0;
	u16 subid, i;
	struct mac_info *mac_control;
	struct config_param *config;

	mac_control = &nic->mac_control;
	config = &nic->config;

	/*  PRC Initialization and configuration */
	for (i = 0; i < config->rx_ring_num; i++) {
		writeq((u64) mac_control->rings[i].rx_blocks[0].block_dma_addr,
		       &bar0->prc_rxd0_n[i]);

		val64 = readq(&bar0->prc_ctrl_n[i]);
		if (nic->rxd_mode == RXD_MODE_1)
			val64 |= PRC_CTRL_RC_ENABLED;
		else
			val64 |= PRC_CTRL_RC_ENABLED | PRC_CTRL_RING_MODE_3;
		if (nic->device_type == XFRAME_II_DEVICE)
			val64 |= PRC_CTRL_GROUP_READS;
		val64 &= ~PRC_CTRL_RXD_BACKOFF_INTERVAL(0xFFFFFF);
		val64 |= PRC_CTRL_RXD_BACKOFF_INTERVAL(0x1000);
		writeq(val64, &bar0->prc_ctrl_n[i]);
	}

	if (nic->rxd_mode == RXD_MODE_3B) {
		/* Enabling 2 buffer mode by writing into Rx_pa_cfg reg. */
		val64 = readq(&bar0->rx_pa_cfg);
		val64 |= RX_PA_CFG_IGNORE_L2_ERR;
		writeq(val64, &bar0->rx_pa_cfg);
	}

	if (vlan_tag_strip == 0) {
		val64 = readq(&bar0->rx_pa_cfg);
		val64 &= ~RX_PA_CFG_STRIP_VLAN_TAG;
		writeq(val64, &bar0->rx_pa_cfg);
		vlan_strip_flag = 0;
	}

	/*
	 * Enabling MC-RLDRAM. After enabling the device, we timeout
	 * for around 100ms, which is approximately the time required
	 * for the device to be ready for operation.
	 */
	val64 = readq(&bar0->mc_rldram_mrs);
	val64 |= MC_RLDRAM_QUEUE_SIZE_ENABLE | MC_RLDRAM_MRS_ENABLE;
	SPECIAL_REG_WRITE(val64, &bar0->mc_rldram_mrs, UF);
	val64 = readq(&bar0->mc_rldram_mrs);

	msleep(100);	/* Delay by around 100 ms. */

	/* Enabling ECC Protection. */
	val64 = readq(&bar0->adapter_control);
	val64 &= ~ADAPTER_ECC_EN;
	writeq(val64, &bar0->adapter_control);

	/*
	 * Verify if the device is ready to be enabled, if so enable
	 * it.
	 */
	val64 = readq(&bar0->adapter_status);
	if (!verify_xena_quiescence(nic)) {
		DBG_PRINT(ERR_DBG, "%s: device is not ready, ", dev->name);
		DBG_PRINT(ERR_DBG, "Adapter status reads: 0x%llx\n",
			  (unsigned long long) val64);
		return FAILURE;
	}

	/*
	 * With some switches, link might be already up at this point.
	 * Because of this weird behavior, when we enable laser,
	 * we may not get link. We need to handle this. We cannot
	 * figure out which switch is misbehaving. So we are forced to
	 * make a global change.
	 */

	/* Enabling Laser. */
	val64 = readq(&bar0->adapter_control);
	val64 |= ADAPTER_EOI_TX_ON;
	writeq(val64, &bar0->adapter_control);

	if (s2io_link_fault_indication(nic) == MAC_RMAC_ERR_TIMER) {
		/*
		 * Dont see link state interrupts initally on some switches,
		 * so directly scheduling the link state task here.
		 */
		schedule_work(&nic->set_link_task);
	}
	/* SXE-002: Initialize link and activity LED */
	subid = nic->pdev->subsystem_device;
	if (((subid & 0xFF) >= 0x07) &&
	    (nic->device_type == XFRAME_I_DEVICE)) {
		val64 = readq(&bar0->gpio_control);
		val64 |= 0x0000800000000000ULL;
		writeq(val64, &bar0->gpio_control);
		val64 = 0x0411040400000000ULL;
		writeq(val64, (void __iomem *)bar0 + 0x2700);
	}

	return SUCCESS;
}
/**
 * s2io_txdl_getskb - Get the skb from txdl, unmap and return skb
 */
static struct sk_buff *s2io_txdl_getskb(struct fifo_info *fifo_data, struct \
					TxD *txdlp, int get_off)
{
	struct s2io_nic *nic = fifo_data->nic;
	struct sk_buff *skb;
	struct TxD *txds;
	u16 j, frg_cnt;

	txds = txdlp;
	if (txds->Host_Control == (u64)(long)fifo_data->ufo_in_band_v) {
		pci_unmap_single(nic->pdev, (dma_addr_t)
			txds->Buffer_Pointer, sizeof(u64),
			PCI_DMA_TODEVICE);
		txds++;
	}

	skb = (struct sk_buff *) ((unsigned long)
			txds->Host_Control);
	if (!skb) {
		memset(txdlp, 0, (sizeof(struct TxD) * fifo_data->max_txds));
		return NULL;
	}
	pci_unmap_single(nic->pdev, (dma_addr_t)
			 txds->Buffer_Pointer,
			 skb->len - skb->data_len,
			 PCI_DMA_TODEVICE);
	frg_cnt = skb_shinfo(skb)->nr_frags;
	if (frg_cnt) {
		txds++;
		for (j = 0; j < frg_cnt; j++, txds++) {
			skb_frag_t *frag = &skb_shinfo(skb)->frags[j];
			if (!txds->Buffer_Pointer)
				break;
			pci_unmap_page(nic->pdev, (dma_addr_t)
					txds->Buffer_Pointer,
				       frag->size, PCI_DMA_TODEVICE);
		}
	}
	memset(txdlp,0, (sizeof(struct TxD) * fifo_data->max_txds));
	return(skb);
}

/**
 *  free_tx_buffers - Free all queued Tx buffers
 *  @nic : device private variable.
 *  Description:
 *  Free all queued Tx buffers.
 *  Return Value: void
*/

static void free_tx_buffers(struct s2io_nic *nic)
{
	struct net_device *dev = nic->dev;
	struct sk_buff *skb;
	struct TxD *txdp;
	int i, j;
	struct mac_info *mac_control;
	struct config_param *config;
	int cnt = 0;

	mac_control = &nic->mac_control;
	config = &nic->config;

	for (i = 0; i < config->tx_fifo_num; i++) {
		unsigned long flags;
		spin_lock_irqsave(&mac_control->fifos[i].tx_lock, flags);
		for (j = 0; j < config->tx_cfg[i].fifo_len - 1; j++) {
			txdp = (struct TxD *) \
			mac_control->fifos[i].list_info[j].list_virt_addr;
			skb = s2io_txdl_getskb(&mac_control->fifos[i], txdp, j);
			if (skb) {
				nic->mac_control.stats_info->sw_stat.mem_freed
					+= skb->truesize;
				dev_kfree_skb(skb);
				cnt++;
			}
		}
		DBG_PRINT(INTR_DBG,
			  "%s:forcibly freeing %d skbs on FIFO%d\n",
			  dev->name, cnt, i);
		mac_control->fifos[i].tx_curr_get_info.offset = 0;
		mac_control->fifos[i].tx_curr_put_info.offset = 0;
		spin_unlock_irqrestore(&mac_control->fifos[i].tx_lock, flags);
	}
}

/**
 *   stop_nic -  To stop the nic
 *   @nic ; device private variable.
 *   Description:
 *   This function does exactly the opposite of what the start_nic()
 *   function does. This function is called to stop the device.
 *   Return Value:
 *   void.
 */

static void stop_nic(struct s2io_nic *nic)
{
	struct XENA_dev_config __iomem *bar0 = nic->bar0;
	register u64 val64 = 0;
	u16 interruptible;
	struct mac_info *mac_control;
	struct config_param *config;

	mac_control = &nic->mac_control;
	config = &nic->config;

	/*  Disable all interrupts */
	en_dis_err_alarms(nic, ENA_ALL_INTRS, DISABLE_INTRS);
	interruptible = TX_TRAFFIC_INTR | RX_TRAFFIC_INTR;
	interruptible |= TX_PIC_INTR;
	en_dis_able_nic_intrs(nic, interruptible, DISABLE_INTRS);

	/* Clearing Adapter_En bit of ADAPTER_CONTROL Register */
	val64 = readq(&bar0->adapter_control);
	val64 &= ~(ADAPTER_CNTL_EN);
	writeq(val64, &bar0->adapter_control);
}

/**
 *  fill_rx_buffers - Allocates the Rx side skbs
 *  @nic:  device private variable
 *  @ring_no: ring number
 *  Description:
 *  The function allocates Rx side skbs and puts the physical
 *  address of these buffers into the RxD buffer pointers, so that the NIC
 *  can DMA the received frame into these locations.
 *  The NIC supports 3 receive modes, viz
 *  1. single buffer,
 *  2. three buffer and
 *  3. Five buffer modes.
 *  Each mode defines how many fragments the received frame will be split
 *  up into by the NIC. The frame is split into L3 header, L4 Header,
 *  L4 payload in three buffer mode and in 5 buffer mode, L4 payload itself
 *  is split into 3 fragments. As of now only single buffer mode is
 *  supported.
 *   Return Value:
 *  SUCCESS on success or an appropriate -ve value on failure.
 */

static int fill_rx_buffers(struct s2io_nic *nic, int ring_no)
{
	struct net_device *dev = nic->dev;
	struct sk_buff *skb;
	struct RxD_t *rxdp;
	int off, off1, size, block_no, block_no1;
	u32 alloc_tab = 0;
	u32 alloc_cnt;
	struct mac_info *mac_control;
	struct config_param *config;
	u64 tmp;
	struct buffAdd *ba;
	unsigned long flags;
	struct RxD_t *first_rxdp = NULL;
	u64 Buffer0_ptr = 0, Buffer1_ptr = 0;
	struct RxD1 *rxdp1;
	struct RxD3 *rxdp3;
	struct swStat *stats = &nic->mac_control.stats_info->sw_stat;

	mac_control = &nic->mac_control;
	config = &nic->config;
	alloc_cnt = mac_control->rings[ring_no].pkt_cnt -
	    atomic_read(&nic->rx_bufs_left[ring_no]);

	block_no1 = mac_control->rings[ring_no].rx_curr_get_info.block_index;
	off1 = mac_control->rings[ring_no].rx_curr_get_info.offset;
	while (alloc_tab < alloc_cnt) {
		block_no = mac_control->rings[ring_no].rx_curr_put_info.
		    block_index;
		off = mac_control->rings[ring_no].rx_curr_put_info.offset;

		rxdp = mac_control->rings[ring_no].
				rx_blocks[block_no].rxds[off].virt_addr;

		if ((block_no == block_no1) && (off == off1) &&
					(rxdp->Host_Control)) {
			DBG_PRINT(INTR_DBG, "%s: Get and Put",
				  dev->name);
			DBG_PRINT(INTR_DBG, " info equated\n");
			goto end;
		}
		if (off && (off == rxd_count[nic->rxd_mode])) {
			mac_control->rings[ring_no].rx_curr_put_info.
			    block_index++;
			if (mac_control->rings[ring_no].rx_curr_put_info.
			    block_index == mac_control->rings[ring_no].
					block_count)
				mac_control->rings[ring_no].rx_curr_put_info.
					block_index = 0;
			block_no = mac_control->rings[ring_no].
					rx_curr_put_info.block_index;
			if (off == rxd_count[nic->rxd_mode])
				off = 0;
			mac_control->rings[ring_no].rx_curr_put_info.
				offset = off;
			rxdp = mac_control->rings[ring_no].
				rx_blocks[block_no].block_virt_addr;
			DBG_PRINT(INTR_DBG, "%s: Next block at: %p\n",
				  dev->name, rxdp);
		}
		if(!napi) {
			spin_lock_irqsave(&nic->put_lock, flags);
			mac_control->rings[ring_no].put_pos =
			(block_no * (rxd_count[nic->rxd_mode] + 1)) + off;
			spin_unlock_irqrestore(&nic->put_lock, flags);
		} else {
			mac_control->rings[ring_no].put_pos =
			(block_no * (rxd_count[nic->rxd_mode] + 1)) + off;
		}
		if ((rxdp->Control_1 & RXD_OWN_XENA) &&
			((nic->rxd_mode == RXD_MODE_3B) &&
				(rxdp->Control_2 & s2BIT(0)))) {
			mac_control->rings[ring_no].rx_curr_put_info.
					offset = off;
			goto end;
		}
		/* calculate size of skb based on ring mode */
		size = dev->mtu + HEADER_ETHERNET_II_802_3_SIZE +
				HEADER_802_2_SIZE + HEADER_SNAP_SIZE;
		if (nic->rxd_mode == RXD_MODE_1)
			size += NET_IP_ALIGN;
		else
			size = dev->mtu + ALIGN_SIZE + BUF0_LEN + 4;

		/* allocate skb */
		skb = dev_alloc_skb(size);
		if(!skb) {
			DBG_PRINT(INFO_DBG, "%s: Out of ", dev->name);
			DBG_PRINT(INFO_DBG, "memory to allocate SKBs\n");
			if (first_rxdp) {
				wmb();
				first_rxdp->Control_1 |= RXD_OWN_XENA;
			}
			nic->mac_control.stats_info->sw_stat. \
				mem_alloc_fail_cnt++;
			return -ENOMEM ;
		}
		nic->mac_control.stats_info->sw_stat.mem_allocated
			+= skb->truesize;
		if (nic->rxd_mode == RXD_MODE_1) {
			/* 1 buffer mode - normal operation mode */
			rxdp1 = (struct RxD1*)rxdp;
			memset(rxdp, 0, sizeof(struct RxD1));
			skb_reserve(skb, NET_IP_ALIGN);
			rxdp1->Buffer0_ptr = pci_map_single
			    (nic->pdev, skb->data, size - NET_IP_ALIGN,
				PCI_DMA_FROMDEVICE);
			if( (rxdp1->Buffer0_ptr == 0) ||
				(rxdp1->Buffer0_ptr ==
				DMA_ERROR_CODE))
				goto pci_map_failed;

			rxdp->Control_2 =
				SET_BUFFER0_SIZE_1(size - NET_IP_ALIGN);

		} else if (nic->rxd_mode == RXD_MODE_3B) {
			/*
			 * 2 buffer mode -
			 * 2 buffer mode provides 128
			 * byte aligned receive buffers.
			 */

			rxdp3 = (struct RxD3*)rxdp;
			/* save buffer pointers to avoid frequent dma mapping */
			Buffer0_ptr = rxdp3->Buffer0_ptr;
			Buffer1_ptr = rxdp3->Buffer1_ptr;
			memset(rxdp, 0, sizeof(struct RxD3));
			/* restore the buffer pointers for dma sync*/
			rxdp3->Buffer0_ptr = Buffer0_ptr;
			rxdp3->Buffer1_ptr = Buffer1_ptr;

			ba = &mac_control->rings[ring_no].ba[block_no][off];
			skb_reserve(skb, BUF0_LEN);
			tmp = (u64)(unsigned long) skb->data;
			tmp += ALIGN_SIZE;
			tmp &= ~ALIGN_SIZE;
			skb->data = (void *) (unsigned long)tmp;
			skb_reset_tail_pointer(skb);

			if (!(rxdp3->Buffer0_ptr))
				rxdp3->Buffer0_ptr =
				   pci_map_single(nic->pdev, ba->ba_0, BUF0_LEN,
					   PCI_DMA_FROMDEVICE);
			else
				pci_dma_sync_single_for_device(nic->pdev,
				(dma_addr_t) rxdp3->Buffer0_ptr,
				    BUF0_LEN, PCI_DMA_FROMDEVICE);
			if( (rxdp3->Buffer0_ptr == 0) ||
				(rxdp3->Buffer0_ptr == DMA_ERROR_CODE))
				goto pci_map_failed;

			rxdp->Control_2 = SET_BUFFER0_SIZE_3(BUF0_LEN);
			if (nic->rxd_mode == RXD_MODE_3B) {
				/* Two buffer mode */

				/*
				 * Buffer2 will have L3/L4 header plus
				 * L4 payload
				 */
				rxdp3->Buffer2_ptr = pci_map_single
				(nic->pdev, skb->data, dev->mtu + 4,
						PCI_DMA_FROMDEVICE);

				if( (rxdp3->Buffer2_ptr == 0) ||
					(rxdp3->Buffer2_ptr == DMA_ERROR_CODE))
					goto pci_map_failed;

				rxdp3->Buffer1_ptr =
						pci_map_single(nic->pdev,
						ba->ba_1, BUF1_LEN,
						PCI_DMA_FROMDEVICE);
				if( (rxdp3->Buffer1_ptr == 0) ||
					(rxdp3->Buffer1_ptr == DMA_ERROR_CODE)) {
					pci_unmap_single
						(nic->pdev,
						(dma_addr_t)rxdp3->Buffer2_ptr,
						dev->mtu + 4,
						PCI_DMA_FROMDEVICE);
					goto pci_map_failed;
				}
				rxdp->Control_2 |= SET_BUFFER1_SIZE_3(1);
				rxdp->Control_2 |= SET_BUFFER2_SIZE_3
								(dev->mtu + 4);
			}
			rxdp->Control_2 |= s2BIT(0);
		}
		rxdp->Host_Control = (unsigned long) (skb);
		if (alloc_tab & ((1 << rxsync_frequency) - 1))
			rxdp->Control_1 |= RXD_OWN_XENA;
		off++;
		if (off == (rxd_count[nic->rxd_mode] + 1))
			off = 0;
		mac_control->rings[ring_no].rx_curr_put_info.offset = off;

		rxdp->Control_2 |= SET_RXD_MARKER;
		if (!(alloc_tab & ((1 << rxsync_frequency) - 1))) {
			if (first_rxdp) {
				wmb();
				first_rxdp->Control_1 |= RXD_OWN_XENA;
			}
			first_rxdp = rxdp;
		}
		atomic_inc(&nic->rx_bufs_left[ring_no]);
		alloc_tab++;
	}

      end:
	/* Transfer ownership of first descriptor to adapter just before
	 * exiting. Before that, use memory barrier so that ownership
	 * and other fields are seen by adapter correctly.
	 */
	if (first_rxdp) {
		wmb();
		first_rxdp->Control_1 |= RXD_OWN_XENA;
	}

	return SUCCESS;
pci_map_failed:
	stats->pci_map_fail_cnt++;
	stats->mem_freed += skb->truesize;
	dev_kfree_skb_irq(skb);
	return -ENOMEM;
}

static void free_rxd_blk(struct s2io_nic *sp, int ring_no, int blk)
{
	struct net_device *dev = sp->dev;
	int j;
	struct sk_buff *skb;
	struct RxD_t *rxdp;
	struct mac_info *mac_control;
	struct buffAdd *ba;
	struct RxD1 *rxdp1;
	struct RxD3 *rxdp3;

	mac_control = &sp->mac_control;
	for (j = 0 ; j < rxd_count[sp->rxd_mode]; j++) {
		rxdp = mac_control->rings[ring_no].
                                rx_blocks[blk].rxds[j].virt_addr;
		skb = (struct sk_buff *)
			((unsigned long) rxdp->Host_Control);
		if (!skb) {
			continue;
		}
		if (sp->rxd_mode == RXD_MODE_1) {
			rxdp1 = (struct RxD1*)rxdp;
			pci_unmap_single(sp->pdev, (dma_addr_t)
				rxdp1->Buffer0_ptr,
				dev->mtu +
				HEADER_ETHERNET_II_802_3_SIZE
				+ HEADER_802_2_SIZE +
				HEADER_SNAP_SIZE,
				PCI_DMA_FROMDEVICE);
			memset(rxdp, 0, sizeof(struct RxD1));
		} else if(sp->rxd_mode == RXD_MODE_3B) {
			rxdp3 = (struct RxD3*)rxdp;
			ba = &mac_control->rings[ring_no].
				ba[blk][j];
			pci_unmap_single(sp->pdev, (dma_addr_t)
				rxdp3->Buffer0_ptr,
				BUF0_LEN,
				PCI_DMA_FROMDEVICE);
			pci_unmap_single(sp->pdev, (dma_addr_t)
				rxdp3->Buffer1_ptr,
				BUF1_LEN,
				PCI_DMA_FROMDEVICE);
			pci_unmap_single(sp->pdev, (dma_addr_t)
				rxdp3->Buffer2_ptr,
				dev->mtu + 4,
				PCI_DMA_FROMDEVICE);
			memset(rxdp, 0, sizeof(struct RxD3));
		}
		sp->mac_control.stats_info->sw_stat.mem_freed += skb->truesize;
		dev_kfree_skb(skb);
		atomic_dec(&sp->rx_bufs_left[ring_no]);
	}
}

/**
 *  free_rx_buffers - Frees all Rx buffers
 *  @sp: device private variable.
 *  Description:
 *  This function will free all Rx buffers allocated by host.
 *  Return Value:
 *  NONE.
 */

static void free_rx_buffers(struct s2io_nic *sp)
{
	struct net_device *dev = sp->dev;
	int i, blk = 0, buf_cnt = 0;
	struct mac_info *mac_control;
	struct config_param *config;

	mac_control = &sp->mac_control;
	config = &sp->config;

	for (i = 0; i < config->rx_ring_num; i++) {
		for (blk = 0; blk < rx_ring_sz[i]; blk++)
			free_rxd_blk(sp,i,blk);

		mac_control->rings[i].rx_curr_put_info.block_index = 0;
		mac_control->rings[i].rx_curr_get_info.block_index = 0;
		mac_control->rings[i].rx_curr_put_info.offset = 0;
		mac_control->rings[i].rx_curr_get_info.offset = 0;
		atomic_set(&sp->rx_bufs_left[i], 0);
		DBG_PRINT(INIT_DBG, "%s:Freed 0x%x Rx Buffers on ring%d\n",
			  dev->name, buf_cnt, i);
	}
}

/**
 * s2io_poll - Rx interrupt handler for NAPI support
 * @napi : pointer to the napi structure.
 * @budget : The number of packets that were budgeted to be processed
 * during  one pass through the 'Poll" function.
 * Description:
 * Comes into picture only if NAPI support has been incorporated. It does
 * the same thing that rx_intr_handler does, but not in a interrupt context
 * also It will process only a given number of packets.
 * Return value:
 * 0 on success and 1 if there are No Rx packets to be processed.
 */

static int s2io_poll(struct napi_struct *napi, int budget)
{
	struct s2io_nic *nic = container_of(napi, struct s2io_nic, napi);
	struct net_device *dev = nic->dev;
	int pkt_cnt = 0, org_pkts_to_process;
	struct mac_info *mac_control;
	struct config_param *config;
	struct XENA_dev_config __iomem *bar0 = nic->bar0;
	int i;

	mac_control = &nic->mac_control;
	config = &nic->config;

	nic->pkts_to_process = budget;
	org_pkts_to_process = nic->pkts_to_process;

	writeq(S2IO_MINUS_ONE, &bar0->rx_traffic_int);
	readl(&bar0->rx_traffic_int);

	for (i = 0; i < config->rx_ring_num; i++) {
		rx_intr_handler(&mac_control->rings[i]);
		pkt_cnt = org_pkts_to_process - nic->pkts_to_process;
		if (!nic->pkts_to_process) {
			/* Quota for the current iteration has been met */
			goto no_rx;
		}
	}

	netif_rx_complete(dev, napi);

	for (i = 0; i < config->rx_ring_num; i++) {
		if (fill_rx_buffers(nic, i) == -ENOMEM) {
			DBG_PRINT(INFO_DBG, "%s:Out of memory", dev->name);
			DBG_PRINT(INFO_DBG, " in Rx Poll!!\n");
			break;
		}
	}
	/* Re enable the Rx interrupts. */
	writeq(0x0, &bar0->rx_traffic_mask);
	readl(&bar0->rx_traffic_mask);
	return pkt_cnt;

no_rx:
	for (i = 0; i < config->rx_ring_num; i++) {
		if (fill_rx_buffers(nic, i) == -ENOMEM) {
			DBG_PRINT(INFO_DBG, "%s:Out of memory", dev->name);
			DBG_PRINT(INFO_DBG, " in Rx Poll!!\n");
			break;
		}
	}
	return pkt_cnt;
}

#ifdef CONFIG_NET_POLL_CONTROLLER
/**
 * s2io_netpoll - netpoll event handler entry point
 * @dev : pointer to the device structure.
 * Description:
 * 	This function will be called by upper layer to check for events on the
 * interface in situations where interrupts are disabled. It is used for
 * specific in-kernel networking tasks, such as remote consoles and kernel
 * debugging over the network (example netdump in RedHat).
 */
static void s2io_netpoll(struct net_device *dev)
{
	struct s2io_nic *nic = dev->priv;
	struct mac_info *mac_control;
	struct config_param *config;
	struct XENA_dev_config __iomem *bar0 = nic->bar0;
	u64 val64 = 0xFFFFFFFFFFFFFFFFULL;
	int i;

	if (pci_channel_offline(nic->pdev))
		return;

	disable_irq(dev->irq);

	mac_control = &nic->mac_control;
	config = &nic->config;

	writeq(val64, &bar0->rx_traffic_int);
	writeq(val64, &bar0->tx_traffic_int);

	/* we need to free up the transmitted skbufs or else netpoll will
	 * run out of skbs and will fail and eventually netpoll application such
	 * as netdump will fail.
	 */
	for (i = 0; i < config->tx_fifo_num; i++)
		tx_intr_handler(&mac_control->fifos[i]);

	/* check for received packet and indicate up to network */
	for (i = 0; i < config->rx_ring_num; i++)
		rx_intr_handler(&mac_control->rings[i]);

	for (i = 0; i < config->rx_ring_num; i++) {
		if (fill_rx_buffers(nic, i) == -ENOMEM) {
			DBG_PRINT(INFO_DBG, "%s:Out of memory", dev->name);
			DBG_PRINT(INFO_DBG, " in Rx Netpoll!!\n");
			break;
		}
	}
	enable_irq(dev->irq);
	return;
}
#endif

/**
 *  rx_intr_handler - Rx interrupt handler
 *  @nic: device private variable.
 *  Description:
 *  If the interrupt is because of a received frame or if the
 *  receive ring contains fresh as yet un-processed frames,this function is
 *  called. It picks out the RxD at which place the last Rx processing had
 *  stopped and sends the skb to the OSM's Rx handler and then increments
 *  the offset.
 *  Return Value:
 *  NONE.
 */
static void rx_intr_handler(struct ring_info *ring_data)
{
	struct s2io_nic *nic = ring_data->nic;
	struct net_device *dev = (struct net_device *) nic->dev;
	int get_block, put_block, put_offset;
	struct rx_curr_get_info get_info, put_info;
	struct RxD_t *rxdp;
	struct sk_buff *skb;
	int pkt_cnt = 0;
	int i;
	struct RxD1* rxdp1;
	struct RxD3* rxdp3;

	spin_lock(&nic->rx_lock);

	get_info = ring_data->rx_curr_get_info;
	get_block = get_info.block_index;
	memcpy(&put_info, &ring_data->rx_curr_put_info, sizeof(put_info));
	put_block = put_info.block_index;
	rxdp = ring_data->rx_blocks[get_block].rxds[get_info.offset].virt_addr;
	if (!napi) {
		spin_lock(&nic->put_lock);
		put_offset = ring_data->put_pos;
		spin_unlock(&nic->put_lock);
	} else
		put_offset = ring_data->put_pos;

	while (RXD_IS_UP2DT(rxdp)) {
		/*
		 * If your are next to put index then it's
		 * FIFO full condition
		 */
		if ((get_block == put_block) &&
		    (get_info.offset + 1) == put_info.offset) {
			DBG_PRINT(INTR_DBG, "%s: Ring Full\n",dev->name);
			break;
		}
		skb = (struct sk_buff *) ((unsigned long)rxdp->Host_Control);
		if (skb == NULL) {
			DBG_PRINT(ERR_DBG, "%s: The skb is ",
				  dev->name);
			DBG_PRINT(ERR_DBG, "Null in Rx Intr\n");
			spin_unlock(&nic->rx_lock);
			return;
		}
		if (nic->rxd_mode == RXD_MODE_1) {
			rxdp1 = (struct RxD1*)rxdp;
			pci_unmap_single(nic->pdev, (dma_addr_t)
				rxdp1->Buffer0_ptr,
				dev->mtu +
				HEADER_ETHERNET_II_802_3_SIZE +
				HEADER_802_2_SIZE +
				HEADER_SNAP_SIZE,
				PCI_DMA_FROMDEVICE);
		} else if (nic->rxd_mode == RXD_MODE_3B) {
			rxdp3 = (struct RxD3*)rxdp;
			pci_dma_sync_single_for_cpu(nic->pdev, (dma_addr_t)
				rxdp3->Buffer0_ptr,
				BUF0_LEN, PCI_DMA_FROMDEVICE);
			pci_unmap_single(nic->pdev, (dma_addr_t)
				rxdp3->Buffer2_ptr,
				dev->mtu + 4,
				PCI_DMA_FROMDEVICE);
		}
		prefetch(skb->data);
		rx_osm_handler(ring_data, rxdp);
		get_info.offset++;
		ring_data->rx_curr_get_info.offset = get_info.offset;
		rxdp = ring_data->rx_blocks[get_block].
				rxds[get_info.offset].virt_addr;
		if (get_info.offset == rxd_count[nic->rxd_mode]) {
			get_info.offset = 0;
			ring_data->rx_curr_get_info.offset = get_info.offset;
			get_block++;
			if (get_block == ring_data->block_count)
				get_block = 0;
			ring_data->rx_curr_get_info.block_index = get_block;
			rxdp = ring_data->rx_blocks[get_block].block_virt_addr;
		}

		nic->pkts_to_process -= 1;
		if ((napi) && (!nic->pkts_to_process))
			break;
		pkt_cnt++;
		if ((indicate_max_pkts) && (pkt_cnt > indicate_max_pkts))
			break;
	}
	if (nic->lro) {
		/* Clear all LRO sessions before exiting */
		for (i=0; i<MAX_LRO_SESSIONS; i++) {
			struct lro *lro = &nic->lro0_n[i];
			if (lro->in_use) {
				update_L3L4_header(nic, lro);
				queue_rx_frame(lro->parent, lro->vlan_tag);
				clear_lro_session(lro);
			}
		}
	}

	spin_unlock(&nic->rx_lock);
}

/**
 *  tx_intr_handler - Transmit interrupt handler
 *  @nic : device private variable
 *  Description:
 *  If an interrupt was raised to indicate DMA complete of the
 *  Tx packet, this function is called. It identifies the last TxD
 *  whose buffer was freed and frees all skbs whose data have already
 *  DMA'ed into the NICs internal memory.
 *  Return Value:
 *  NONE
 */

static void tx_intr_handler(struct fifo_info *fifo_data)
{
	struct s2io_nic *nic = fifo_data->nic;
	struct tx_curr_get_info get_info, put_info;
	struct sk_buff *skb = NULL;
	struct TxD *txdlp;
	int pkt_cnt = 0;
	unsigned long flags = 0;
	u8 err_mask;

	if (!spin_trylock_irqsave(&fifo_data->tx_lock, flags))
			return;

	get_info = fifo_data->tx_curr_get_info;
	memcpy(&put_info, &fifo_data->tx_curr_put_info, sizeof(put_info));
	txdlp = (struct TxD *) fifo_data->list_info[get_info.offset].
	    list_virt_addr;
	while ((!(txdlp->Control_1 & TXD_LIST_OWN_XENA)) &&
	       (get_info.offset != put_info.offset) &&
	       (txdlp->Host_Control)) {
		/* Check for TxD errors */
		if (txdlp->Control_1 & TXD_T_CODE) {
			unsigned long long err;
			err = txdlp->Control_1 & TXD_T_CODE;
			if (err & 0x1) {
				nic->mac_control.stats_info->sw_stat.
						parity_err_cnt++;
			}

			/* update t_code statistics */
			err_mask = err >> 48;
			switch(err_mask) {
				case 2:
					nic->mac_control.stats_info->sw_stat.
							tx_buf_abort_cnt++;
				break;

				case 3:
					nic->mac_control.stats_info->sw_stat.
							tx_desc_abort_cnt++;
				break;

				case 7:
					nic->mac_control.stats_info->sw_stat.
							tx_parity_err_cnt++;
				break;

				case 10:
					nic->mac_control.stats_info->sw_stat.
							tx_link_loss_cnt++;
				break;

				case 15:
					nic->mac_control.stats_info->sw_stat.
							tx_list_proc_err_cnt++;
				break;
                        }
		}

		skb = s2io_txdl_getskb(fifo_data, txdlp, get_info.offset);
		if (skb == NULL) {
			spin_unlock_irqrestore(&fifo_data->tx_lock, flags);
			DBG_PRINT(ERR_DBG, "%s: Null skb ",
			__FUNCTION__);
			DBG_PRINT(ERR_DBG, "in Tx Free Intr\n");
			return;
		}
		pkt_cnt++;

		/* Updating the statistics block */
		nic->stats.tx_bytes += skb->len;
		nic->mac_control.stats_info->sw_stat.mem_freed += skb->truesize;
		dev_kfree_skb_irq(skb);

		get_info.offset++;
		if (get_info.offset == get_info.fifo_len + 1)
			get_info.offset = 0;
		txdlp = (struct TxD *) fifo_data->list_info
		    [get_info.offset].list_virt_addr;
		fifo_data->tx_curr_get_info.offset =
		    get_info.offset;
	}

	s2io_wake_tx_queue(fifo_data, pkt_cnt, nic->config.multiq);

	spin_unlock_irqrestore(&fifo_data->tx_lock, flags);
}

/**
 *  s2io_mdio_write - Function to write in to MDIO registers
 *  @mmd_type : MMD type value (PMA/PMD/WIS/PCS/PHYXS)
 *  @addr     : address value
 *  @value    : data value
 *  @dev      : pointer to net_device structure
 *  Description:
 *  This function is used to write values to the MDIO registers
 *  NONE
 */
static void s2io_mdio_write(u32 mmd_type, u64 addr, u16 value, struct net_device *dev)
{
	u64 val64 = 0x0;
	struct s2io_nic *sp = dev->priv;
	struct XENA_dev_config __iomem *bar0 = sp->bar0;

	//address transaction
	val64 = val64 | MDIO_MMD_INDX_ADDR(addr)
			| MDIO_MMD_DEV_ADDR(mmd_type)
			| MDIO_MMS_PRT_ADDR(0x0);
	writeq(val64, &bar0->mdio_control);
	val64 = val64 | MDIO_CTRL_START_TRANS(0xE);
	writeq(val64, &bar0->mdio_control);
	udelay(100);

	//Data transaction
	val64 = 0x0;
	val64 = val64 | MDIO_MMD_INDX_ADDR(addr)
			| MDIO_MMD_DEV_ADDR(mmd_type)
			| MDIO_MMS_PRT_ADDR(0x0)
			| MDIO_MDIO_DATA(value)
			| MDIO_OP(MDIO_OP_WRITE_TRANS);
	writeq(val64, &bar0->mdio_control);
	val64 = val64 | MDIO_CTRL_START_TRANS(0xE);
	writeq(val64, &bar0->mdio_control);
	udelay(100);

	val64 = 0x0;
	val64 = val64 | MDIO_MMD_INDX_ADDR(addr)
	| MDIO_MMD_DEV_ADDR(mmd_type)
	| MDIO_MMS_PRT_ADDR(0x0)
	| MDIO_OP(MDIO_OP_READ_TRANS);
	writeq(val64, &bar0->mdio_control);
	val64 = val64 | MDIO_CTRL_START_TRANS(0xE);
	writeq(val64, &bar0->mdio_control);
	udelay(100);

}

/**
 *  s2io_mdio_read - Function to write in to MDIO registers
 *  @mmd_type : MMD type value (PMA/PMD/WIS/PCS/PHYXS)
 *  @addr     : address value
 *  @dev      : pointer to net_device structure
 *  Description:
 *  This function is used to read values to the MDIO registers
 *  NONE
 */
static u64 s2io_mdio_read(u32 mmd_type, u64 addr, struct net_device *dev)
{
	u64 val64 = 0x0;
	u64 rval64 = 0x0;
	struct s2io_nic *sp = dev->priv;
	struct XENA_dev_config __iomem *bar0 = sp->bar0;

	/* address transaction */
	val64 = val64 | MDIO_MMD_INDX_ADDR(addr)
			| MDIO_MMD_DEV_ADDR(mmd_type)
			| MDIO_MMS_PRT_ADDR(0x0);
	writeq(val64, &bar0->mdio_control);
	val64 = val64 | MDIO_CTRL_START_TRANS(0xE);
	writeq(val64, &bar0->mdio_control);
	udelay(100);

	/* Data transaction */
	val64 = 0x0;
	val64 = val64 | MDIO_MMD_INDX_ADDR(addr)
			| MDIO_MMD_DEV_ADDR(mmd_type)
			| MDIO_MMS_PRT_ADDR(0x0)
			| MDIO_OP(MDIO_OP_READ_TRANS);
	writeq(val64, &bar0->mdio_control);
	val64 = val64 | MDIO_CTRL_START_TRANS(0xE);
	writeq(val64, &bar0->mdio_control);
	udelay(100);

	/* Read the value from regs */
	rval64 = readq(&bar0->mdio_control);
	rval64 = rval64 & 0xFFFF0000;
	rval64 = rval64 >> 16;
	return rval64;
}
/**
 *  s2io_chk_xpak_counter - Function to check the status of the xpak counters
 *  @counter      : couter value to be updated
 *  @flag         : flag to indicate the status
 *  @type         : counter type
 *  Description:
 *  This function is to check the status of the xpak counters value
 *  NONE
 */

static void s2io_chk_xpak_counter(u64 *counter, u64 * regs_stat, u32 index, u16 flag, u16 type)
{
	u64 mask = 0x3;
	u64 val64;
	int i;
	for(i = 0; i <index; i++)
		mask = mask << 0x2;

	if(flag > 0)
	{
		*counter = *counter + 1;
		val64 = *regs_stat & mask;
		val64 = val64 >> (index * 0x2);
		val64 = val64 + 1;
		if(val64 == 3)
		{
			switch(type)
			{
			case 1:
				DBG_PRINT(ERR_DBG, "Take Xframe NIC out of "
					  "service. Excessive temperatures may "
					  "result in premature transceiver "
					  "failure \n");
			break;
			case 2:
				DBG_PRINT(ERR_DBG, "Take Xframe NIC out of "
					  "service Excessive bias currents may "
					  "indicate imminent laser diode "
					  "failure \n");
			break;
			case 3:
				DBG_PRINT(ERR_DBG, "Take Xframe NIC out of "
					  "service Excessive laser output "
					  "power may saturate far-end "
					  "receiver\n");
			break;
			default:
				DBG_PRINT(ERR_DBG, "Incorrect XPAK Alarm "
					  "type \n");
			}
			val64 = 0x0;
		}
		val64 = val64 << (index * 0x2);
		*regs_stat = (*regs_stat & (~mask)) | (val64);

	} else {
		*regs_stat = *regs_stat & (~mask);
	}
}

/**
 *  s2io_updt_xpak_counter - Function to update the xpak counters
 *  @dev         : pointer to net_device struct
 *  Description:
 *  This function is to upate the status of the xpak counters value
 *  NONE
 */
static void s2io_updt_xpak_counter(struct net_device *dev)
{
	u16 flag  = 0x0;
	u16 type  = 0x0;
	u16 val16 = 0x0;
	u64 val64 = 0x0;
	u64 addr  = 0x0;

	struct s2io_nic *sp = dev->priv;
	struct stat_block *stat_info = sp->mac_control.stats_info;

	/* Check the communication with the MDIO slave */
	addr = 0x0000;
	val64 = 0x0;
	val64 = s2io_mdio_read(MDIO_MMD_PMA_DEV_ADDR, addr, dev);
	if((val64 == 0xFFFF) || (val64 == 0x0000))
	{
		DBG_PRINT(ERR_DBG, "ERR: MDIO slave access failed - "
			  "Returned %llx\n", (unsigned long long)val64);
		return;
	}

	/* Check for the expecte value of 2040 at PMA address 0x0000 */
	if(val64 != 0x2040)
	{
		DBG_PRINT(ERR_DBG, "Incorrect value at PMA address 0x0000 - ");
		DBG_PRINT(ERR_DBG, "Returned: %llx- Expected: 0x2040\n",
			  (unsigned long long)val64);
		return;
	}

	/* Loading the DOM register to MDIO register */
	addr = 0xA100;
	s2io_mdio_write(MDIO_MMD_PMA_DEV_ADDR, addr, val16, dev);
	val64 = s2io_mdio_read(MDIO_MMD_PMA_DEV_ADDR, addr, dev);

	/* Reading the Alarm flags */
	addr = 0xA070;
	val64 = 0x0;
	val64 = s2io_mdio_read(MDIO_MMD_PMA_DEV_ADDR, addr, dev);

	flag = CHECKBIT(val64, 0x7);
	type = 1;
	s2io_chk_xpak_counter(&stat_info->xpak_stat.alarm_transceiver_temp_high,
				&stat_info->xpak_stat.xpak_regs_stat,
				0x0, flag, type);

	if(CHECKBIT(val64, 0x6))
		stat_info->xpak_stat.alarm_transceiver_temp_low++;

	flag = CHECKBIT(val64, 0x3);
	type = 2;
	s2io_chk_xpak_counter(&stat_info->xpak_stat.alarm_laser_bias_current_high,
				&stat_info->xpak_stat.xpak_regs_stat,
				0x2, flag, type);

	if(CHECKBIT(val64, 0x2))
		stat_info->xpak_stat.alarm_laser_bias_current_low++;

	flag = CHECKBIT(val64, 0x1);
	type = 3;
	s2io_chk_xpak_counter(&stat_info->xpak_stat.alarm_laser_output_power_high,
				&stat_info->xpak_stat.xpak_regs_stat,
				0x4, flag, type);

	if(CHECKBIT(val64, 0x0))
		stat_info->xpak_stat.alarm_laser_output_power_low++;

	/* Reading the Warning flags */
	addr = 0xA074;
	val64 = 0x0;
	val64 = s2io_mdio_read(MDIO_MMD_PMA_DEV_ADDR, addr, dev);

	if(CHECKBIT(val64, 0x7))
		stat_info->xpak_stat.warn_transceiver_temp_high++;

	if(CHECKBIT(val64, 0x6))
		stat_info->xpak_stat.warn_transceiver_temp_low++;

	if(CHECKBIT(val64, 0x3))
		stat_info->xpak_stat.warn_laser_bias_current_high++;

	if(CHECKBIT(val64, 0x2))
		stat_info->xpak_stat.warn_laser_bias_current_low++;

	if(CHECKBIT(val64, 0x1))
		stat_info->xpak_stat.warn_laser_output_power_high++;

	if(CHECKBIT(val64, 0x0))
		stat_info->xpak_stat.warn_laser_output_power_low++;
}

/**
 *  wait_for_cmd_complete - waits for a command to complete.
 *  @sp : private member of the device structure, which is a pointer to the
 *  s2io_nic structure.
 *  Description: Function that waits for a command to Write into RMAC
 *  ADDR DATA registers to be completed and returns either success or
 *  error depending on whether the command was complete or not.
 *  Return value:
 *   SUCCESS on success and FAILURE on failure.
 */

static int wait_for_cmd_complete(void __iomem *addr, u64 busy_bit,
				int bit_state)
{
	int ret = FAILURE, cnt = 0, delay = 1;
	u64 val64;

	if ((bit_state != S2IO_BIT_RESET) && (bit_state != S2IO_BIT_SET))
		return FAILURE;

	do {
		val64 = readq(addr);
		if (bit_state == S2IO_BIT_RESET) {
			if (!(val64 & busy_bit)) {
				ret = SUCCESS;
				break;
			}
		} else {
			if (!(val64 & busy_bit)) {
				ret = SUCCESS;
				break;
			}
		}

		if(in_interrupt())
			mdelay(delay);
		else
			msleep(delay);

		if (++cnt >= 10)
			delay = 50;
	} while (cnt < 20);
	return ret;
}
/*
 * check_pci_device_id - Checks if the device id is supported
 * @id : device id
 * Description: Function to check if the pci device id is supported by driver.
 * Return value: Actual device id if supported else PCI_ANY_ID
 */
static u16 check_pci_device_id(u16 id)
{
	switch (id) {
	case PCI_DEVICE_ID_HERC_WIN:
	case PCI_DEVICE_ID_HERC_UNI:
		return XFRAME_II_DEVICE;
	case PCI_DEVICE_ID_S2IO_UNI:
	case PCI_DEVICE_ID_S2IO_WIN:
		return XFRAME_I_DEVICE;
	default:
		return PCI_ANY_ID;
	}
}

/**
 *  s2io_reset - Resets the card.
 *  @sp : private member of the device structure.
 *  Description: Function to Reset the card. This function then also
 *  restores the previously saved PCI configuration space registers as
 *  the card reset also resets the configuration space.
 *  Return value:
 *  void.
 */

static void s2io_reset(struct s2io_nic * sp)
{
	struct XENA_dev_config __iomem *bar0 = sp->bar0;
	u64 val64;
	u16 subid, pci_cmd;
	int i;
	u16 val16;
	unsigned long long up_cnt, down_cnt, up_time, down_time, reset_cnt;
	unsigned long long mem_alloc_cnt, mem_free_cnt, watchdog_cnt;

	DBG_PRINT(INIT_DBG,"%s - Resetting XFrame card %s\n",
			__FUNCTION__, sp->dev->name);

	/* Back up  the PCI-X CMD reg, dont want to lose MMRBC, OST settings */
	pci_read_config_word(sp->pdev, PCIX_COMMAND_REGISTER, &(pci_cmd));

	val64 = SW_RESET_ALL;
	writeq(val64, &bar0->sw_reset);
	if (strstr(sp->product_name, "CX4")) {
		msleep(750);
	}
	msleep(250);
	for (i = 0; i < S2IO_MAX_PCI_CONFIG_SPACE_REINIT; i++) {

		/* Restore the PCI state saved during initialization. */
		pci_restore_state(sp->pdev);
		pci_read_config_word(sp->pdev, 0x2, &val16);
		if (check_pci_device_id(val16) != (u16)PCI_ANY_ID)
			break;
		msleep(200);
	}

	if (check_pci_device_id(val16) == (u16)PCI_ANY_ID) {
		DBG_PRINT(ERR_DBG,"%s SW_Reset failed!\n", __FUNCTION__);
	}

	pci_write_config_word(sp->pdev, PCIX_COMMAND_REGISTER, pci_cmd);

	s2io_init_pci(sp);

	/* Set swapper to enable I/O register access */
	s2io_set_swapper(sp);

	/* restore mac_addr entries */
	do_s2io_restore_unicast_mc(sp);

	/* Restore the MSIX table entries from local variables */
	restore_xmsi_data(sp);

	/* Clear certain PCI/PCI-X fields after reset */
	if (sp->device_type == XFRAME_II_DEVICE) {
		/* Clear "detected parity error" bit */
		pci_write_config_word(sp->pdev, PCI_STATUS, 0x8000);

		/* Clearing PCIX Ecc status register */
		pci_write_config_dword(sp->pdev, 0x68, 0x7C);

		/* Clearing PCI_STATUS error reflected here */
		writeq(s2BIT(62), &bar0->txpic_int_reg);
	}

	/* Reset device statistics maintained by OS */
	memset(&sp->stats, 0, sizeof (struct net_device_stats));

	up_cnt = sp->mac_control.stats_info->sw_stat.link_up_cnt;
	down_cnt = sp->mac_control.stats_info->sw_stat.link_down_cnt;
	up_time = sp->mac_control.stats_info->sw_stat.link_up_time;
	down_time = sp->mac_control.stats_info->sw_stat.link_down_time;
	reset_cnt = sp->mac_control.stats_info->sw_stat.soft_reset_cnt;
	mem_alloc_cnt = sp->mac_control.stats_info->sw_stat.mem_allocated;
	mem_free_cnt = sp->mac_control.stats_info->sw_stat.mem_freed;
	watchdog_cnt = sp->mac_control.stats_info->sw_stat.watchdog_timer_cnt;
	/* save link up/down time/cnt, reset/memory/watchdog cnt */
	memset(sp->mac_control.stats_info, 0, sizeof(struct stat_block));
	/* restore link up/down time/cnt, reset/memory/watchdog cnt */
	sp->mac_control.stats_info->sw_stat.link_up_cnt = up_cnt;
	sp->mac_control.stats_info->sw_stat.link_down_cnt = down_cnt;
	sp->mac_control.stats_info->sw_stat.link_up_time = up_time;
	sp->mac_control.stats_info->sw_stat.link_down_time = down_time;
	sp->mac_control.stats_info->sw_stat.soft_reset_cnt = reset_cnt;
	sp->mac_control.stats_info->sw_stat.mem_allocated = mem_alloc_cnt;
	sp->mac_control.stats_info->sw_stat.mem_freed = mem_free_cnt;
	sp->mac_control.stats_info->sw_stat.watchdog_timer_cnt = watchdog_cnt;

	/* SXE-002: Configure link and activity LED to turn it off */
	subid = sp->pdev->subsystem_device;
	if (((subid & 0xFF) >= 0x07) &&
	    (sp->device_type == XFRAME_I_DEVICE)) {
		val64 = readq(&bar0->gpio_control);
		val64 |= 0x0000800000000000ULL;
		writeq(val64, &bar0->gpio_control);
		val64 = 0x0411040400000000ULL;
		writeq(val64, (void __iomem *)bar0 + 0x2700);
	}

	/*
	 * Clear spurious ECC interrupts that would have occured on
	 * XFRAME II cards after reset.
	 */
	if (sp->device_type == XFRAME_II_DEVICE) {
		val64 = readq(&bar0->pcc_err_reg);
		writeq(val64, &bar0->pcc_err_reg);
	}

	sp->device_enabled_once = FALSE;
}

/**
 *  s2io_set_swapper - to set the swapper controle on the card
 *  @sp : private member of the device structure,
 *  pointer to the s2io_nic structure.
 *  Description: Function to set the swapper control on the card
 *  correctly depending on the 'endianness' of the system.
 *  Return value:
 *  SUCCESS on success and FAILURE on failure.
 */

static int s2io_set_swapper(struct s2io_nic * sp)
{
	struct net_device *dev = sp->dev;
	struct XENA_dev_config __iomem *bar0 = sp->bar0;
	u64 val64, valt, valr;

	/*
	 * Set proper endian settings and verify the same by reading
	 * the PIF Feed-back register.
	 */

	val64 = readq(&bar0->pif_rd_swapper_fb);
	if (val64 != 0x0123456789ABCDEFULL) {
		int i = 0;
		u64 value[] = { 0xC30000C3C30000C3ULL,   /* FE=1, SE=1 */
				0x8100008181000081ULL,  /* FE=1, SE=0 */
				0x4200004242000042ULL,  /* FE=0, SE=1 */
				0};                     /* FE=0, SE=0 */

		while(i<4) {
			writeq(value[i], &bar0->swapper_ctrl);
			val64 = readq(&bar0->pif_rd_swapper_fb);
			if (val64 == 0x0123456789ABCDEFULL)
				break;
			i++;
		}
		if (i == 4) {
			DBG_PRINT(ERR_DBG, "%s: Endian settings are wrong, ",
				dev->name);
			DBG_PRINT(ERR_DBG, "feedback read %llx\n",
				(unsigned long long) val64);
			return FAILURE;
		}
		valr = value[i];
	} else {
		valr = readq(&bar0->swapper_ctrl);
	}

	valt = 0x0123456789ABCDEFULL;
	writeq(valt, &bar0->xmsi_address);
	val64 = readq(&bar0->xmsi_address);

	if(val64 != valt) {
		int i = 0;
		u64 value[] = { 0x00C3C30000C3C300ULL,  /* FE=1, SE=1 */
				0x0081810000818100ULL,  /* FE=1, SE=0 */
				0x0042420000424200ULL,  /* FE=0, SE=1 */
				0};                     /* FE=0, SE=0 */

		while(i<4) {
			writeq((value[i] | valr), &bar0->swapper_ctrl);
			writeq(valt, &bar0->xmsi_address);
			val64 = readq(&bar0->xmsi_address);
			if(val64 == valt)
				break;
			i++;
		}
		if(i == 4) {
			unsigned long long x = val64;
			DBG_PRINT(ERR_DBG, "Write failed, Xmsi_addr ");
			DBG_PRINT(ERR_DBG, "reads:0x%llx\n", x);
			return FAILURE;
		}
	}
	val64 = readq(&bar0->swapper_ctrl);
	val64 &= 0xFFFF000000000000ULL;

#ifdef  __BIG_ENDIAN
	/*
	 * The device by default set to a big endian format, so a
	 * big endian driver need not set anything.
	 */
	val64 |= (SWAPPER_CTRL_TXP_FE |
		 SWAPPER_CTRL_TXP_SE |
		 SWAPPER_CTRL_TXD_R_FE |
		 SWAPPER_CTRL_TXD_W_FE |
		 SWAPPER_CTRL_TXF_R_FE |
		 SWAPPER_CTRL_RXD_R_FE |
		 SWAPPER_CTRL_RXD_W_FE |
		 SWAPPER_CTRL_RXF_W_FE |
		 SWAPPER_CTRL_XMSI_FE |
		 SWAPPER_CTRL_STATS_FE | SWAPPER_CTRL_STATS_SE);
	if (sp->config.intr_type == INTA)
		val64 |= SWAPPER_CTRL_XMSI_SE;
	writeq(val64, &bar0->swapper_ctrl);
#else
	/*
	 * Initially we enable all bits to make it accessible by the
	 * driver, then we selectively enable only those bits that
	 * we want to set.
	 */
	val64 |= (SWAPPER_CTRL_TXP_FE |
		 SWAPPER_CTRL_TXP_SE |
		 SWAPPER_CTRL_TXD_R_FE |
		 SWAPPER_CTRL_TXD_R_SE |
		 SWAPPER_CTRL_TXD_W_FE |
		 SWAPPER_CTRL_TXD_W_SE |
		 SWAPPER_CTRL_TXF_R_FE |
		 SWAPPER_CTRL_RXD_R_FE |
		 SWAPPER_CTRL_RXD_R_SE |
		 SWAPPER_CTRL_RXD_W_FE |
		 SWAPPER_CTRL_RXD_W_SE |
		 SWAPPER_CTRL_RXF_W_FE |
		 SWAPPER_CTRL_XMSI_FE |
		 SWAPPER_CTRL_STATS_FE | SWAPPER_CTRL_STATS_SE);
	if (sp->config.intr_type == INTA)
		val64 |= SWAPPER_CTRL_XMSI_SE;
	writeq(val64, &bar0->swapper_ctrl);
#endif
	val64 = readq(&bar0->swapper_ctrl);

	/*
	 * Verifying if endian settings are accurate by reading a
	 * feedback register.
	 */
	val64 = readq(&bar0->pif_rd_swapper_fb);
	if (val64 != 0x0123456789ABCDEFULL) {
		/* Endian settings are incorrect, calls for another dekko. */
		DBG_PRINT(ERR_DBG, "%s: Endian settings are wrong, ",
			  dev->name);
		DBG_PRINT(ERR_DBG, "feedback read %llx\n",
			  (unsigned long long) val64);
		return FAILURE;
	}

	return SUCCESS;
}

static int wait_for_msix_trans(struct s2io_nic *nic, int i)
{
	struct XENA_dev_config __iomem *bar0 = nic->bar0;
	u64 val64;
	int ret = 0, cnt = 0;

	do {
		val64 = readq(&bar0->xmsi_access);
		if (!(val64 & s2BIT(15)))
			break;
		mdelay(1);
		cnt++;
	} while(cnt < 5);
	if (cnt == 5) {
		DBG_PRINT(ERR_DBG, "XMSI # %d Access failed\n", i);
		ret = 1;
	}

	return ret;
}

static void restore_xmsi_data(struct s2io_nic *nic)
{
	struct XENA_dev_config __iomem *bar0 = nic->bar0;
	u64 val64;
	int i;

	for (i=0; i < MAX_REQUESTED_MSI_X; i++) {
		writeq(nic->msix_info[i].addr, &bar0->xmsi_address);
		writeq(nic->msix_info[i].data, &bar0->xmsi_data);
		val64 = (s2BIT(7) | s2BIT(15) | vBIT(i, 26, 6));
		writeq(val64, &bar0->xmsi_access);
		if (wait_for_msix_trans(nic, i)) {
			DBG_PRINT(ERR_DBG, "failed in %s\n", __FUNCTION__);
			continue;
		}
	}
}

static void store_xmsi_data(struct s2io_nic *nic)
{
	struct XENA_dev_config __iomem *bar0 = nic->bar0;
	u64 val64, addr, data;
	int i;

	/* Store and display */
	for (i=0; i < MAX_REQUESTED_MSI_X; i++) {
		val64 = (s2BIT(15) | vBIT(i, 26, 6));
		writeq(val64, &bar0->xmsi_access);
		if (wait_for_msix_trans(nic, i)) {
			DBG_PRINT(ERR_DBG, "failed in %s\n", __FUNCTION__);
			continue;
		}
		addr = readq(&bar0->xmsi_address);
		data = readq(&bar0->xmsi_data);
		if (addr && data) {
			nic->msix_info[i].addr = addr;
			nic->msix_info[i].data = data;
		}
	}
}

static int s2io_enable_msi_x(struct s2io_nic *nic)
{
	struct XENA_dev_config __iomem *bar0 = nic->bar0;
	u64 tx_mat, rx_mat;
	u16 msi_control; /* Temp variable */
	int ret, i, j, msix_indx = 1;

	nic->entries = kcalloc(MAX_REQUESTED_MSI_X, sizeof(struct msix_entry),
			       GFP_KERNEL);
	if (!nic->entries) {
		DBG_PRINT(INFO_DBG, "%s: Memory allocation failed\n", \
			__FUNCTION__);
		nic->mac_control.stats_info->sw_stat.mem_alloc_fail_cnt++;
		return -ENOMEM;
	}
	nic->mac_control.stats_info->sw_stat.mem_allocated
		+= (MAX_REQUESTED_MSI_X * sizeof(struct msix_entry));

	nic->s2io_entries =
		kcalloc(MAX_REQUESTED_MSI_X, sizeof(struct s2io_msix_entry),
				   GFP_KERNEL);
	if (!nic->s2io_entries) {
		DBG_PRINT(INFO_DBG, "%s: Memory allocation failed\n",
			__FUNCTION__);
		nic->mac_control.stats_info->sw_stat.mem_alloc_fail_cnt++;
		kfree(nic->entries);
		nic->mac_control.stats_info->sw_stat.mem_freed
			+= (MAX_REQUESTED_MSI_X * sizeof(struct msix_entry));
		return -ENOMEM;
	}
	 nic->mac_control.stats_info->sw_stat.mem_allocated
		+= (MAX_REQUESTED_MSI_X * sizeof(struct s2io_msix_entry));

	for (i=0; i< MAX_REQUESTED_MSI_X; i++) {
		nic->entries[i].entry = i;
		nic->s2io_entries[i].entry = i;
		nic->s2io_entries[i].arg = NULL;
		nic->s2io_entries[i].in_use = 0;
	}

	tx_mat = readq(&bar0->tx_mat0_n[0]);
	for (i=0; i<nic->config.tx_fifo_num; i++, msix_indx++) {
		tx_mat |= TX_MAT_SET(i, msix_indx);
		nic->s2io_entries[msix_indx].arg = &nic->mac_control.fifos[i];
		nic->s2io_entries[msix_indx].type = MSIX_FIFO_TYPE;
		nic->s2io_entries[msix_indx].in_use = MSIX_FLG;
	}
	writeq(tx_mat, &bar0->tx_mat0_n[0]);

	rx_mat = readq(&bar0->rx_mat);
	for (j = 0; j < nic->config.rx_ring_num; j++, msix_indx++) {
		rx_mat |= RX_MAT_SET(j, msix_indx);
		nic->s2io_entries[msix_indx].arg
			= &nic->mac_control.rings[j];
		nic->s2io_entries[msix_indx].type = MSIX_RING_TYPE;
		nic->s2io_entries[msix_indx].in_use = MSIX_FLG;
	}
	writeq(rx_mat, &bar0->rx_mat);

	nic->avail_msix_vectors = 0;
	ret = pci_enable_msix(nic->pdev, nic->entries, MAX_REQUESTED_MSI_X);
	/* We fail init if error or we get less vectors than min required */
	if (ret >= (nic->config.tx_fifo_num + nic->config.rx_ring_num + 1)) {
		nic->avail_msix_vectors = ret;
		ret = pci_enable_msix(nic->pdev, nic->entries, ret);
	}
	if (ret) {
		DBG_PRINT(ERR_DBG, "%s: Enabling MSIX failed\n", nic->dev->name);
		kfree(nic->entries);
		nic->mac_control.stats_info->sw_stat.mem_freed
			+= (MAX_REQUESTED_MSI_X * sizeof(struct msix_entry));
		kfree(nic->s2io_entries);
		nic->mac_control.stats_info->sw_stat.mem_freed
		+= (MAX_REQUESTED_MSI_X * sizeof(struct s2io_msix_entry));
		nic->entries = NULL;
		nic->s2io_entries = NULL;
		nic->avail_msix_vectors = 0;
		return -ENOMEM;
	}
	if (!nic->avail_msix_vectors)
		nic->avail_msix_vectors = MAX_REQUESTED_MSI_X;

	/*
	 * To enable MSI-X, MSI also needs to be enabled, due to a bug
	 * in the herc NIC. (Temp change, needs to be removed later)
	 */
	pci_read_config_word(nic->pdev, 0x42, &msi_control);
	msi_control |= 0x1; /* Enable MSI */
	pci_write_config_word(nic->pdev, 0x42, msi_control);

	return 0;
}

/* Handle software interrupt used during MSI(X) test */
static irqreturn_t s2io_test_intr(int irq, void *dev_id)
{
	struct s2io_nic *sp = dev_id;

	sp->msi_detected = 1;
	wake_up(&sp->msi_wait);

	return IRQ_HANDLED;
}

/* Test interrupt path by forcing a a software IRQ */
static int s2io_test_msi(struct s2io_nic *sp)
{
	struct pci_dev *pdev = sp->pdev;
	struct XENA_dev_config __iomem *bar0 = sp->bar0;
	int err;
	u64 val64, saved64;

	err = request_irq(sp->entries[1].vector, s2io_test_intr, 0,
			sp->name, sp);
	if (err) {
		DBG_PRINT(ERR_DBG, "%s: PCI %s: cannot assign irq %d\n",
		       sp->dev->name, pci_name(pdev), pdev->irq);
		return err;
	}

	init_waitqueue_head (&sp->msi_wait);
	sp->msi_detected = 0;

	saved64 = val64 = readq(&bar0->scheduled_int_ctrl);
	val64 |= SCHED_INT_CTRL_ONE_SHOT;
	val64 |= SCHED_INT_CTRL_TIMER_EN;
	val64 |= SCHED_INT_CTRL_INT2MSI(1);
	writeq(val64, &bar0->scheduled_int_ctrl);

	wait_event_timeout(sp->msi_wait, sp->msi_detected, HZ/10);

	if (!sp->msi_detected) {
		/* MSI(X) test failed, go back to INTx mode */
		DBG_PRINT(ERR_DBG, "%s: PCI %s: No interrupt was generated "
			"using MSI(X) during test\n", sp->dev->name,
			pci_name(pdev));

		err = -EOPNOTSUPP;
	}

	free_irq(sp->entries[1].vector, sp);

	writeq(saved64, &bar0->scheduled_int_ctrl);

	return err;
}

static void remove_msix_isr(struct s2io_nic *sp)
{
	int i;
	u16 msi_control;

	for (i = 0; i < MAX_REQUESTED_MSI_X; i++) {
		if (sp->s2io_entries[i].in_use ==
			MSIX_REGISTERED_SUCCESS) {
			int vector = sp->entries[i].vector;
			void *arg = sp->s2io_entries[i].arg;
			free_irq(vector, arg);
		}
	}

	kfree(sp->entries);
	kfree(sp->s2io_entries);
	sp->entries = NULL;
	sp->s2io_entries = NULL;

	pci_read_config_word(sp->pdev, 0x42, &msi_control);
	msi_control &= 0xFFFE; /* Disable MSI */
	pci_write_config_word(sp->pdev, 0x42, msi_control);

	pci_disable_msix(sp->pdev);
}

static void remove_inta_isr(struct s2io_nic *sp)
{
	struct net_device *dev = sp->dev;

	free_irq(sp->pdev->irq, dev);
}

/* ********************************************************* *
 * Functions defined below concern the OS part of the driver *
 * ********************************************************* */

/**
 *  s2io_open - open entry point of the driver
 *  @dev : pointer to the device structure.
 *  Description:
 *  This function is the open entry point of the driver. It mainly calls a
 *  function to allocate Rx buffers and inserts them into the buffer
 *  descriptors and then enables the Rx part of the NIC.
 *  Return value:
 *  0 on success and an appropriate (-)ve integer as defined in errno.h
 *   file on failure.
 */

static int s2io_open(struct net_device *dev)
{
	struct s2io_nic *sp = dev->priv;
	int err = 0;

	/*
	 * Make sure you have link off by default every time
	 * Nic is initialized
	 */
	netif_carrier_off(dev);
	sp->last_link_state = 0;

	if (sp->config.intr_type == MSI_X) {
		int ret = s2io_enable_msi_x(sp);

		if (!ret) {
			ret = s2io_test_msi(sp);
			/* rollback MSI-X, will re-enable during add_isr() */
			remove_msix_isr(sp);
		}
		if (ret) {

			DBG_PRINT(ERR_DBG,
			  "%s: MSI-X requested but failed to enable\n",
			  dev->name);
			sp->config.intr_type = INTA;
		}
	}

	/* NAPI doesn't work well with MSI(X) */
	 if (sp->config.intr_type != INTA) {
		if(sp->config.napi)
			sp->config.napi = 0;
	}

	/* Initialize H/W and enable interrupts */
	err = s2io_card_up(sp);
	if (err) {
		DBG_PRINT(ERR_DBG, "%s: H/W initialization failed\n",
			  dev->name);
		goto hw_init_failed;
	}

	if (do_s2io_prog_unicast(dev, dev->dev_addr) == FAILURE) {
		DBG_PRINT(ERR_DBG, "Set Mac Address Failed\n");
		s2io_card_down(sp);
		err = -ENODEV;
		goto hw_init_failed;
	}
	s2io_start_all_tx_queue(sp);
	return 0;

hw_init_failed:
	if (sp->config.intr_type == MSI_X) {
		if (sp->entries) {
			kfree(sp->entries);
			sp->mac_control.stats_info->sw_stat.mem_freed
			+= (MAX_REQUESTED_MSI_X * sizeof(struct msix_entry));
		}
		if (sp->s2io_entries) {
			kfree(sp->s2io_entries);
			sp->mac_control.stats_info->sw_stat.mem_freed
			+= (MAX_REQUESTED_MSI_X * sizeof(struct s2io_msix_entry));
		}
	}
	return err;
}

/**
 *  s2io_close -close entry point of the driver
 *  @dev : device pointer.
 *  Description:
 *  This is the stop entry point of the driver. It needs to undo exactly
 *  whatever was done by the open entry point,thus it's usually referred to
 *  as the close function.Among other things this function mainly stops the
 *  Rx side of the NIC and frees all the Rx buffers in the Rx rings.
 *  Return value:
 *  0 on success and an appropriate (-)ve integer as defined in errno.h
 *  file on failure.
 */

static int s2io_close(struct net_device *dev)
{
	struct s2io_nic *sp = dev->priv;
	struct config_param *config = &sp->config;
	u64 tmp64;
	int offset;

	/* Return if the device is already closed               *
	*  Can happen when s2io_card_up failed in change_mtu    *
	*/
	if (!is_s2io_card_up(sp))
		return 0;

	s2io_stop_all_tx_queue(sp);
	/* delete all populated mac entries */
	for (offset = 1; offset < config->max_mc_addr; offset++) {
		tmp64 = do_s2io_read_unicast_mc(sp, offset);
		if (tmp64 != S2IO_DISABLE_MAC_ENTRY)
			do_s2io_delete_unicast_mc(sp, tmp64);
	}

	/* Reset card, kill tasklet and free Tx and Rx buffers. */
	s2io_card_down(sp);

	return 0;
}

/**
 *  s2io_xmit - Tx entry point of te driver
 *  @skb : the socket buffer containing the Tx data.
 *  @dev : device pointer.
 *  Description :
 *  This function is the Tx entry point of the driver. S2IO NIC supports
 *  certain protocol assist features on Tx side, namely  CSO, S/G, LSO.
 *  NOTE: when device cant queue the pkt,just the trans_start variable will
 *  not be upadted.
 *  Return value:
 *  0 on success & 1 on failure.
 */

static int s2io_xmit(struct sk_buff *skb, struct net_device *dev)
{
	struct s2io_nic *sp = dev->priv;
	u16 frg_cnt, frg_len, i, queue, queue_len, put_off, get_off;
	register u64 val64;
	struct TxD *txdp;
	struct TxFIFO_element __iomem *tx_fifo;
	unsigned long flags = 0;
	u16 vlan_tag = 0;
	struct fifo_info *fifo = NULL;
	struct mac_info *mac_control;
	struct config_param *config;
	int do_spin_lock = 1;
	int offload_type;
	int enable_per_list_interrupt = 0;
	struct swStat *stats = &sp->mac_control.stats_info->sw_stat;

	mac_control = &sp->mac_control;
	config = &sp->config;

	DBG_PRINT(TX_DBG, "%s: In Neterion Tx routine\n", dev->name);

	if (unlikely(skb->len <= 0)) {
		DBG_PRINT(TX_DBG, "%s:Buffer has no data..\n", dev->name);
		dev_kfree_skb_any(skb);
		return 0;
	}

	if (!is_s2io_card_up(sp)) {
		DBG_PRINT(TX_DBG, "%s: Card going down for reset\n",
			  dev->name);
		dev_kfree_skb(skb);
		return 0;
	}

	queue = 0;
	if (sp->vlgrp && vlan_tx_tag_present(skb))
		vlan_tag = vlan_tx_tag_get(skb);
	if (sp->config.tx_steering_type == TX_DEFAULT_STEERING) {
		if (skb->protocol == htons(ETH_P_IP)) {
			struct iphdr *ip;
			struct tcphdr *th;
			ip = ip_hdr(skb);

			if ((ip->frag_off & htons(IP_OFFSET|IP_MF)) == 0) {
				th = (struct tcphdr *)(((unsigned char *)ip) +
						ip->ihl*4);

				if (ip->protocol == IPPROTO_TCP) {
					queue_len = sp->total_tcp_fifos;
					queue = (ntohs(th->source) +
							ntohs(th->dest)) &
					    sp->fifo_selector[queue_len - 1];
					if (queue >= queue_len)
						queue = queue_len - 1;
				} else if (ip->protocol == IPPROTO_UDP) {
					queue_len = sp->total_udp_fifos;
					queue = (ntohs(th->source) +
							ntohs(th->dest)) &
					    sp->fifo_selector[queue_len - 1];
					if (queue >= queue_len)
						queue = queue_len - 1;
					queue += sp->udp_fifo_idx;
					if (skb->len > 1024)
						enable_per_list_interrupt = 1;
					do_spin_lock = 0;
				}
			}
		}
	} else if (sp->config.tx_steering_type == TX_PRIORITY_STEERING)
		/* get fifo number based on skb->priority value */
		queue = config->fifo_mapping
					[skb->priority & (MAX_TX_FIFOS - 1)];
	fifo = &mac_control->fifos[queue];

	if (do_spin_lock)
		spin_lock_irqsave(&fifo->tx_lock, flags);
	else {
		if (unlikely(!spin_trylock_irqsave(&fifo->tx_lock, flags)))
			return NETDEV_TX_LOCKED;
	}

#ifdef CONFIG_NETDEVICES_MULTIQUEUE
	if (sp->config.multiq) {
		if (__netif_subqueue_stopped(dev, fifo->fifo_no)) {
			spin_unlock_irqrestore(&fifo->tx_lock, flags);
			return NETDEV_TX_BUSY;
		}
	} else
#endif
	if (unlikely(fifo->queue_state == FIFO_QUEUE_STOP)) {
		if (netif_queue_stopped(dev)) {
			spin_unlock_irqrestore(&fifo->tx_lock, flags);
			return NETDEV_TX_BUSY;
		}
	}

	put_off = (u16) fifo->tx_curr_put_info.offset;
	get_off = (u16) fifo->tx_curr_get_info.offset;
	txdp = (struct TxD *) fifo->list_info[put_off].list_virt_addr;

	queue_len = fifo->tx_curr_put_info.fifo_len + 1;
	/* Avoid "put" pointer going beyond "get" pointer */
	if (txdp->Host_Control ||
		   ((put_off+1) == queue_len ? 0 : (put_off+1)) == get_off) {
		DBG_PRINT(TX_DBG, "Error in xmit, No free TXDs.\n");
		s2io_stop_tx_queue(sp, fifo->fifo_no);
		dev_kfree_skb(skb);
		spin_unlock_irqrestore(&fifo->tx_lock, flags);
		return 0;
	}

	offload_type = s2io_offload_type(skb);
	if (offload_type & (SKB_GSO_TCPV4 | SKB_GSO_TCPV6)) {
		txdp->Control_1 |= TXD_TCP_LSO_EN;
		txdp->Control_1 |= TXD_TCP_LSO_MSS(s2io_tcp_mss(skb));
	}
	if (skb->ip_summed == CHECKSUM_PARTIAL) {
		txdp->Control_2 |=
		    (TXD_TX_CKO_IPV4_EN | TXD_TX_CKO_TCP_EN |
		     TXD_TX_CKO_UDP_EN);
	}
	txdp->Control_1 |= TXD_GATHER_CODE_FIRST;
	txdp->Control_1 |= TXD_LIST_OWN_XENA;
	txdp->Control_2 |= TXD_INT_NUMBER(fifo->fifo_no);
	if (enable_per_list_interrupt)
		if (put_off & (queue_len >> 5))
			txdp->Control_2 |= TXD_INT_TYPE_PER_LIST;
	if (vlan_tag) {
		txdp->Control_2 |= TXD_VLAN_ENABLE;
		txdp->Control_2 |= TXD_VLAN_TAG(vlan_tag);
	}

	frg_len = skb->len - skb->data_len;
	if (offload_type == SKB_GSO_UDP) {
		int ufo_size;

		ufo_size = s2io_udp_mss(skb);
		ufo_size &= ~7;
		txdp->Control_1 |= TXD_UFO_EN;
		txdp->Control_1 |= TXD_UFO_MSS(ufo_size);
		txdp->Control_1 |= TXD_BUFFER0_SIZE(8);
#ifdef __BIG_ENDIAN
		/* both variants do cpu_to_be64(be32_to_cpu(...)) */
		fifo->ufo_in_band_v[put_off] =
				(__force u64)skb_shinfo(skb)->ip6_frag_id;
#else
		fifo->ufo_in_band_v[put_off] =
				(__force u64)skb_shinfo(skb)->ip6_frag_id << 32;
#endif
		txdp->Host_Control = (unsigned long)fifo->ufo_in_band_v;
		txdp->Buffer_Pointer = pci_map_single(sp->pdev,
					fifo->ufo_in_band_v,
					sizeof(u64), PCI_DMA_TODEVICE);
		if((txdp->Buffer_Pointer == 0) ||
			(txdp->Buffer_Pointer == DMA_ERROR_CODE))
			goto pci_map_failed;
		txdp++;
	}

	txdp->Buffer_Pointer = pci_map_single
	    (sp->pdev, skb->data, frg_len, PCI_DMA_TODEVICE);
	if((txdp->Buffer_Pointer == 0) ||
		(txdp->Buffer_Pointer == DMA_ERROR_CODE))
		goto pci_map_failed;

	txdp->Host_Control = (unsigned long) skb;
	txdp->Control_1 |= TXD_BUFFER0_SIZE(frg_len);
	if (offload_type == SKB_GSO_UDP)
		txdp->Control_1 |= TXD_UFO_EN;

	frg_cnt = skb_shinfo(skb)->nr_frags;
	/* For fragmented SKB. */
	for (i = 0; i < frg_cnt; i++) {
		skb_frag_t *frag = &skb_shinfo(skb)->frags[i];
		/* A '0' length fragment will be ignored */
		if (!frag->size)
			continue;
		txdp++;
		txdp->Buffer_Pointer = (u64) pci_map_page
		    (sp->pdev, frag->page, frag->page_offset,
		     frag->size, PCI_DMA_TODEVICE);
		txdp->Control_1 = TXD_BUFFER0_SIZE(frag->size);
		if (offload_type == SKB_GSO_UDP)
			txdp->Control_1 |= TXD_UFO_EN;
	}
	txdp->Control_1 |= TXD_GATHER_CODE_LAST;

	if (offload_type == SKB_GSO_UDP)
		frg_cnt++; /* as Txd0 was used for inband header */

	tx_fifo = mac_control->tx_FIFO_start[queue];
	val64 = fifo->list_info[put_off].list_phy_addr;
	writeq(val64, &tx_fifo->TxDL_Pointer);

	val64 = (TX_FIFO_LAST_TXD_NUM(frg_cnt) | TX_FIFO_FIRST_LIST |
		 TX_FIFO_LAST_LIST);
	if (offload_type)
		val64 |= TX_FIFO_SPECIAL_FUNC;

	writeq(val64, &tx_fifo->List_Control);

	mmiowb();

	put_off++;
	if (put_off == fifo->tx_curr_put_info.fifo_len + 1)
		put_off = 0;
	fifo->tx_curr_put_info.offset = put_off;

	/* Avoid "put" pointer going beyond "get" pointer */
	if (((put_off+1) == queue_len ? 0 : (put_off+1)) == get_off) {
		sp->mac_control.stats_info->sw_stat.fifo_full_cnt++;
		DBG_PRINT(TX_DBG,
			  "No free TxDs for xmit, Put: 0x%x Get:0x%x\n",
			  put_off, get_off);
		s2io_stop_tx_queue(sp, fifo->fifo_no);
	}
	mac_control->stats_info->sw_stat.mem_allocated += skb->truesize;
	dev->trans_start = jiffies;
	spin_unlock_irqrestore(&fifo->tx_lock, flags);

	if (sp->config.intr_type == MSI_X)
		tx_intr_handler(fifo);

	return 0;
pci_map_failed:
	stats->pci_map_fail_cnt++;
	s2io_stop_tx_queue(sp, fifo->fifo_no);
	stats->mem_freed += skb->truesize;
	dev_kfree_skb(skb);
	spin_unlock_irqrestore(&fifo->tx_lock, flags);
	return 0;
}

static void
s2io_alarm_handle(unsigned long data)
{
	struct s2io_nic *sp = (struct s2io_nic *)data;
	struct net_device *dev = sp->dev;

	s2io_handle_errors(dev);
	mod_timer(&sp->alarm_timer, jiffies + HZ / 2);
}

static int s2io_chk_rx_buffers(struct s2io_nic *sp, int rng_n)
{
	int rxb_size, level;

	if (!sp->lro) {
		rxb_size = atomic_read(&sp->rx_bufs_left[rng_n]);
		level = rx_buffer_level(sp, rxb_size, rng_n);

		if ((level == PANIC) && (!TASKLET_IN_USE)) {
			int ret;
			DBG_PRINT(INTR_DBG, "%s: Rx BD hit ", __FUNCTION__);
			DBG_PRINT(INTR_DBG, "PANIC levels\n");
			if ((ret = fill_rx_buffers(sp, rng_n)) == -ENOMEM) {
				DBG_PRINT(INFO_DBG, "Out of memory in %s",
					  __FUNCTION__);
				clear_bit(0, (&sp->tasklet_status));
				return -1;
			}
			clear_bit(0, (&sp->tasklet_status));
		} else if (level == LOW)
			tasklet_schedule(&sp->task);

	} else if (fill_rx_buffers(sp, rng_n) == -ENOMEM) {
			DBG_PRINT(INFO_DBG, "%s:Out of memory", sp->dev->name);
			DBG_PRINT(INFO_DBG, " in Rx Intr!!\n");
	}
	return 0;
}

static irqreturn_t s2io_msix_ring_handle(int irq, void *dev_id)
{
	struct ring_info *ring = (struct ring_info *)dev_id;
	struct s2io_nic *sp = ring->nic;

	if (!is_s2io_card_up(sp))
		return IRQ_HANDLED;

	rx_intr_handler(ring);
	s2io_chk_rx_buffers(sp, ring->ring_no);

	return IRQ_HANDLED;
}

static irqreturn_t s2io_msix_fifo_handle(int irq, void *dev_id)
{
	struct fifo_info *fifo = (struct fifo_info *)dev_id;
	struct s2io_nic *sp = fifo->nic;

	if (!is_s2io_card_up(sp))
		return IRQ_HANDLED;

	tx_intr_handler(fifo);
	return IRQ_HANDLED;
}
static void s2io_txpic_intr_handle(struct s2io_nic *sp)
{
	struct XENA_dev_config __iomem *bar0 = sp->bar0;
	u64 val64;

	val64 = readq(&bar0->pic_int_status);
	if (val64 & PIC_INT_GPIO) {
		val64 = readq(&bar0->gpio_int_reg);
		if ((val64 & GPIO_INT_REG_LINK_DOWN) &&
		    (val64 & GPIO_INT_REG_LINK_UP)) {
			/*
			 * This is unstable state so clear both up/down
			 * interrupt and adapter to re-evaluate the link state.
			 */
			val64 |=  GPIO_INT_REG_LINK_DOWN;
			val64 |= GPIO_INT_REG_LINK_UP;
			writeq(val64, &bar0->gpio_int_reg);
			val64 = readq(&bar0->gpio_int_mask);
			val64 &= ~(GPIO_INT_MASK_LINK_UP |
				   GPIO_INT_MASK_LINK_DOWN);
			writeq(val64, &bar0->gpio_int_mask);
		}
		else if (val64 & GPIO_INT_REG_LINK_UP) {
			val64 = readq(&bar0->adapter_status);
				/* Enable Adapter */
			val64 = readq(&bar0->adapter_control);
			val64 |= ADAPTER_CNTL_EN;
			writeq(val64, &bar0->adapter_control);
			val64 |= ADAPTER_LED_ON;
			writeq(val64, &bar0->adapter_control);
			if (!sp->device_enabled_once)
				sp->device_enabled_once = 1;

			s2io_link(sp, LINK_UP);
			/*
			 * unmask link down interrupt and mask link-up
			 * intr
			 */
			val64 = readq(&bar0->gpio_int_mask);
			val64 &= ~GPIO_INT_MASK_LINK_DOWN;
			val64 |= GPIO_INT_MASK_LINK_UP;
			writeq(val64, &bar0->gpio_int_mask);

		}else if (val64 & GPIO_INT_REG_LINK_DOWN) {
			val64 = readq(&bar0->adapter_status);
			s2io_link(sp, LINK_DOWN);
			/* Link is down so unmaks link up interrupt */
			val64 = readq(&bar0->gpio_int_mask);
			val64 &= ~GPIO_INT_MASK_LINK_UP;
			val64 |= GPIO_INT_MASK_LINK_DOWN;
			writeq(val64, &bar0->gpio_int_mask);

			/* turn off LED */
			val64 = readq(&bar0->adapter_control);
			val64 = val64 &(~ADAPTER_LED_ON);
			writeq(val64, &bar0->adapter_control);
		}
	}
	val64 = readq(&bar0->gpio_int_mask);
}

/**
 *  do_s2io_chk_alarm_bit - Check for alarm and incrment the counter
 *  @value: alarm bits
 *  @addr: address value
 *  @cnt: counter variable
 *  Description: Check for alarm and increment the counter
 *  Return Value:
 *  1 - if alarm bit set
 *  0 - if alarm bit is not set
 */
static int do_s2io_chk_alarm_bit(u64 value, void __iomem * addr,
			  unsigned long long *cnt)
{
	u64 val64;
	val64 = readq(addr);
	if ( val64 & value ) {
		writeq(val64, addr);
		(*cnt)++;
		return 1;
	}
	return 0;

}

/**
 *  s2io_handle_errors - Xframe error indication handler
 *  @nic: device private variable
 *  Description: Handle alarms such as loss of link, single or
 *  double ECC errors, critical and serious errors.
 *  Return Value:
 *  NONE
 */
static void s2io_handle_errors(void * dev_id)
{
	struct net_device *dev = (struct net_device *) dev_id;
	struct s2io_nic *sp = dev->priv;
	struct XENA_dev_config __iomem *bar0 = sp->bar0;
	u64 temp64 = 0,val64=0;
	int i = 0;

	struct swStat *sw_stat = &sp->mac_control.stats_info->sw_stat;
	struct xpakStat *stats = &sp->mac_control.stats_info->xpak_stat;

	if (!is_s2io_card_up(sp))
		return;

	if (pci_channel_offline(sp->pdev))
		return;

	memset(&sw_stat->ring_full_cnt, 0,
		sizeof(sw_stat->ring_full_cnt));

	/* Handling the XPAK counters update */
	if(stats->xpak_timer_count < 72000) {
		/* waiting for an hour */
		stats->xpak_timer_count++;
	} else {
		s2io_updt_xpak_counter(dev);
		/* reset the count to zero */
		stats->xpak_timer_count = 0;
	}

	/* Handling link status change error Intr */
	if (s2io_link_fault_indication(sp) == MAC_RMAC_ERR_TIMER) {
		val64 = readq(&bar0->mac_rmac_err_reg);
		writeq(val64, &bar0->mac_rmac_err_reg);
		if (val64 & RMAC_LINK_STATE_CHANGE_INT)
			schedule_work(&sp->set_link_task);
	}

	/* In case of a serious error, the device will be Reset. */
	if (do_s2io_chk_alarm_bit(SERR_SOURCE_ANY, &bar0->serr_source,
				&sw_stat->serious_err_cnt))
		goto reset;

	/* Check for data parity error */
	if (do_s2io_chk_alarm_bit(GPIO_INT_REG_DP_ERR_INT, &bar0->gpio_int_reg,
				&sw_stat->parity_err_cnt))
		goto reset;

	/* Check for ring full counter */
	if (sp->device_type == XFRAME_II_DEVICE) {
		val64 = readq(&bar0->ring_bump_counter1);
		for (i=0; i<4; i++) {
			temp64 = ( val64 & vBIT(0xFFFF,(i*16),16));
			temp64 >>= 64 - ((i+1)*16);
			sw_stat->ring_full_cnt[i] += temp64;
		}

		val64 = readq(&bar0->ring_bump_counter2);
		for (i=0; i<4; i++) {
			temp64 = ( val64 & vBIT(0xFFFF,(i*16),16));
			temp64 >>= 64 - ((i+1)*16);
			 sw_stat->ring_full_cnt[i+4] += temp64;
		}
	}

	val64 = readq(&bar0->txdma_int_status);
	/*check for pfc_err*/
	if (val64 & TXDMA_PFC_INT) {
		if (do_s2io_chk_alarm_bit(PFC_ECC_DB_ERR | PFC_SM_ERR_ALARM|
				PFC_MISC_0_ERR | PFC_MISC_1_ERR|
				PFC_PCIX_ERR, &bar0->pfc_err_reg,
				&sw_stat->pfc_err_cnt))
			goto reset;
		do_s2io_chk_alarm_bit(PFC_ECC_SG_ERR, &bar0->pfc_err_reg,
				&sw_stat->pfc_err_cnt);
	}

	/*check for tda_err*/
	if (val64 & TXDMA_TDA_INT) {
		if(do_s2io_chk_alarm_bit(TDA_Fn_ECC_DB_ERR | TDA_SM0_ERR_ALARM |
				TDA_SM1_ERR_ALARM, &bar0->tda_err_reg,
				&sw_stat->tda_err_cnt))
			goto reset;
		do_s2io_chk_alarm_bit(TDA_Fn_ECC_SG_ERR | TDA_PCIX_ERR,
				&bar0->tda_err_reg, &sw_stat->tda_err_cnt);
	}
	/*check for pcc_err*/
	if (val64 & TXDMA_PCC_INT) {
		if (do_s2io_chk_alarm_bit(PCC_SM_ERR_ALARM | PCC_WR_ERR_ALARM
				| PCC_N_SERR | PCC_6_COF_OV_ERR
				| PCC_7_COF_OV_ERR | PCC_6_LSO_OV_ERR
				| PCC_7_LSO_OV_ERR | PCC_FB_ECC_DB_ERR
				| PCC_TXB_ECC_DB_ERR, &bar0->pcc_err_reg,
				&sw_stat->pcc_err_cnt))
			goto reset;
		do_s2io_chk_alarm_bit(PCC_FB_ECC_SG_ERR | PCC_TXB_ECC_SG_ERR,
				&bar0->pcc_err_reg, &sw_stat->pcc_err_cnt);
	}

	/*check for tti_err*/
	if (val64 & TXDMA_TTI_INT) {
		if (do_s2io_chk_alarm_bit(TTI_SM_ERR_ALARM, &bar0->tti_err_reg,
				&sw_stat->tti_err_cnt))
			goto reset;
		do_s2io_chk_alarm_bit(TTI_ECC_SG_ERR | TTI_ECC_DB_ERR,
				&bar0->tti_err_reg, &sw_stat->tti_err_cnt);
	}

	/*check for lso_err*/
	if (val64 & TXDMA_LSO_INT) {
		if (do_s2io_chk_alarm_bit(LSO6_ABORT | LSO7_ABORT
				| LSO6_SM_ERR_ALARM | LSO7_SM_ERR_ALARM,
				&bar0->lso_err_reg, &sw_stat->lso_err_cnt))
			goto reset;
		do_s2io_chk_alarm_bit(LSO6_SEND_OFLOW | LSO7_SEND_OFLOW,
				&bar0->lso_err_reg, &sw_stat->lso_err_cnt);
	}

	/*check for tpa_err*/
	if (val64 & TXDMA_TPA_INT) {
		if (do_s2io_chk_alarm_bit(TPA_SM_ERR_ALARM, &bar0->tpa_err_reg,
			&sw_stat->tpa_err_cnt))
			goto reset;
		do_s2io_chk_alarm_bit(TPA_TX_FRM_DROP, &bar0->tpa_err_reg,
			&sw_stat->tpa_err_cnt);
	}

	/*check for sm_err*/
	if (val64 & TXDMA_SM_INT) {
		if (do_s2io_chk_alarm_bit(SM_SM_ERR_ALARM, &bar0->sm_err_reg,
			&sw_stat->sm_err_cnt))
			goto reset;
	}

	val64 = readq(&bar0->mac_int_status);
	if (val64 & MAC_INT_STATUS_TMAC_INT) {
		if (do_s2io_chk_alarm_bit(TMAC_TX_BUF_OVRN | TMAC_TX_SM_ERR,
				&bar0->mac_tmac_err_reg,
				&sw_stat->mac_tmac_err_cnt))
			goto reset;
		do_s2io_chk_alarm_bit(TMAC_ECC_SG_ERR | TMAC_ECC_DB_ERR
				| TMAC_DESC_ECC_SG_ERR | TMAC_DESC_ECC_DB_ERR,
				&bar0->mac_tmac_err_reg,
				&sw_stat->mac_tmac_err_cnt);
	}

	val64 = readq(&bar0->xgxs_int_status);
	if (val64 & XGXS_INT_STATUS_TXGXS) {
		if (do_s2io_chk_alarm_bit(TXGXS_ESTORE_UFLOW | TXGXS_TX_SM_ERR,
				&bar0->xgxs_txgxs_err_reg,
				&sw_stat->xgxs_txgxs_err_cnt))
			goto reset;
		do_s2io_chk_alarm_bit(TXGXS_ECC_SG_ERR | TXGXS_ECC_DB_ERR,
				&bar0->xgxs_txgxs_err_reg,
				&sw_stat->xgxs_txgxs_err_cnt);
	}

	val64 = readq(&bar0->rxdma_int_status);
	if (val64 & RXDMA_INT_RC_INT_M) {
		if (do_s2io_chk_alarm_bit(RC_PRCn_ECC_DB_ERR | RC_FTC_ECC_DB_ERR
				| RC_PRCn_SM_ERR_ALARM |RC_FTC_SM_ERR_ALARM,
				&bar0->rc_err_reg, &sw_stat->rc_err_cnt))
			goto reset;
		do_s2io_chk_alarm_bit(RC_PRCn_ECC_SG_ERR | RC_FTC_ECC_SG_ERR
				| RC_RDA_FAIL_WR_Rn, &bar0->rc_err_reg,
				&sw_stat->rc_err_cnt);
		if (do_s2io_chk_alarm_bit(PRC_PCI_AB_RD_Rn | PRC_PCI_AB_WR_Rn
				| PRC_PCI_AB_F_WR_Rn, &bar0->prc_pcix_err_reg,
				&sw_stat->prc_pcix_err_cnt))
			goto reset;
		do_s2io_chk_alarm_bit(PRC_PCI_DP_RD_Rn | PRC_PCI_DP_WR_Rn
				| PRC_PCI_DP_F_WR_Rn, &bar0->prc_pcix_err_reg,
				&sw_stat->prc_pcix_err_cnt);
	}

	if (val64 & RXDMA_INT_RPA_INT_M) {
		if (do_s2io_chk_alarm_bit(RPA_SM_ERR_ALARM | RPA_CREDIT_ERR,
				&bar0->rpa_err_reg, &sw_stat->rpa_err_cnt))
			goto reset;
		do_s2io_chk_alarm_bit(RPA_ECC_SG_ERR | RPA_ECC_DB_ERR,
				&bar0->rpa_err_reg, &sw_stat->rpa_err_cnt);
	}

	if (val64 & RXDMA_INT_RDA_INT_M) {
		if (do_s2io_chk_alarm_bit(RDA_RXDn_ECC_DB_ERR
				| RDA_FRM_ECC_DB_N_AERR | RDA_SM1_ERR_ALARM
				| RDA_SM0_ERR_ALARM | RDA_RXD_ECC_DB_SERR,
				&bar0->rda_err_reg, &sw_stat->rda_err_cnt))
			goto reset;
		do_s2io_chk_alarm_bit(RDA_RXDn_ECC_SG_ERR | RDA_FRM_ECC_SG_ERR
				| RDA_MISC_ERR | RDA_PCIX_ERR,
				&bar0->rda_err_reg, &sw_stat->rda_err_cnt);
	}

	if (val64 & RXDMA_INT_RTI_INT_M) {
		if (do_s2io_chk_alarm_bit(RTI_SM_ERR_ALARM, &bar0->rti_err_reg,
				&sw_stat->rti_err_cnt))
			goto reset;
		do_s2io_chk_alarm_bit(RTI_ECC_SG_ERR | RTI_ECC_DB_ERR,
				&bar0->rti_err_reg, &sw_stat->rti_err_cnt);
	}

	val64 = readq(&bar0->mac_int_status);
	if (val64 & MAC_INT_STATUS_RMAC_INT) {
		if (do_s2io_chk_alarm_bit(RMAC_RX_BUFF_OVRN | RMAC_RX_SM_ERR,
				&bar0->mac_rmac_err_reg,
				&sw_stat->mac_rmac_err_cnt))
			goto reset;
		do_s2io_chk_alarm_bit(RMAC_UNUSED_INT|RMAC_SINGLE_ECC_ERR|
				RMAC_DOUBLE_ECC_ERR, &bar0->mac_rmac_err_reg,
				&sw_stat->mac_rmac_err_cnt);
	}

	val64 = readq(&bar0->xgxs_int_status);
	if (val64 & XGXS_INT_STATUS_RXGXS) {
		if (do_s2io_chk_alarm_bit(RXGXS_ESTORE_OFLOW | RXGXS_RX_SM_ERR,
				&bar0->xgxs_rxgxs_err_reg,
				&sw_stat->xgxs_rxgxs_err_cnt))
			goto reset;
	}

	val64 = readq(&bar0->mc_int_status);
	if(val64 & MC_INT_STATUS_MC_INT) {
		if (do_s2io_chk_alarm_bit(MC_ERR_REG_SM_ERR, &bar0->mc_err_reg,
				&sw_stat->mc_err_cnt))
			goto reset;

		/* Handling Ecc errors */
		if (val64 & (MC_ERR_REG_ECC_ALL_SNG | MC_ERR_REG_ECC_ALL_DBL)) {
			writeq(val64, &bar0->mc_err_reg);
			if (val64 & MC_ERR_REG_ECC_ALL_DBL) {
				sw_stat->double_ecc_errs++;
				if (sp->device_type != XFRAME_II_DEVICE) {
					/*
					 * Reset XframeI only if critical error
					 */
					if (val64 &
						(MC_ERR_REG_MIRI_ECC_DB_ERR_0 |
						MC_ERR_REG_MIRI_ECC_DB_ERR_1))
								goto reset;
					}
			} else
				sw_stat->single_ecc_errs++;
		}
	}
	return;

reset:
	s2io_stop_all_tx_queue(sp);
	schedule_work(&sp->rst_timer_task);
	sw_stat->soft_reset_cnt++;
	return;
}

/**
 *  s2io_isr - ISR handler of the device .
 *  @irq: the irq of the device.
 *  @dev_id: a void pointer to the dev structure of the NIC.
 *  Description:  This function is the ISR handler of the device. It
 *  identifies the reason for the interrupt and calls the relevant
 *  service routines. As a contongency measure, this ISR allocates the
 *  recv buffers, if their numbers are below the panic value which is
 *  presently set to 25% of the original number of rcv buffers allocated.
 *  Return value:
 *   IRQ_HANDLED: will be returned if IRQ was handled by this routine
 *   IRQ_NONE: will be returned if interrupt is not from our device
 */
static irqreturn_t s2io_isr(int irq, void *dev_id)
{
	struct net_device *dev = (struct net_device *) dev_id;
	struct s2io_nic *sp = dev->priv;
	struct XENA_dev_config __iomem *bar0 = sp->bar0;
	int i;
	u64 reason = 0;
	struct mac_info *mac_control;
	struct config_param *config;

	/* Pretend we handled any irq's from a disconnected card */
	if (pci_channel_offline(sp->pdev))
		return IRQ_NONE;

	if (!is_s2io_card_up(sp))
		return IRQ_NONE;

	mac_control = &sp->mac_control;
	config = &sp->config;

	/*
	 * Identify the cause for interrupt and call the appropriate
	 * interrupt handler. Causes for the interrupt could be;
	 * 1. Rx of packet.
	 * 2. Tx complete.
	 * 3. Link down.
	 */
	reason = readq(&bar0->general_int_status);

	if (unlikely(reason == S2IO_MINUS_ONE) ) {
		/* Nothing much can be done. Get out */
		return IRQ_HANDLED;
	}

	if (reason & (GEN_INTR_RXTRAFFIC |
		GEN_INTR_TXTRAFFIC | GEN_INTR_TXPIC))
	{
		writeq(S2IO_MINUS_ONE, &bar0->general_int_mask);

		if (config->napi) {
			if (reason & GEN_INTR_RXTRAFFIC) {
				if (likely(netif_rx_schedule_prep(dev,
							&sp->napi))) {
					__netif_rx_schedule(dev, &sp->napi);
					writeq(S2IO_MINUS_ONE,
					       &bar0->rx_traffic_mask);
				} else
					writeq(S2IO_MINUS_ONE,
					       &bar0->rx_traffic_int);
			}
		} else {
			/*
			 * rx_traffic_int reg is an R1 register, writing all 1's
			 * will ensure that the actual interrupt causing bit
			 * get's cleared and hence a read can be avoided.
			 */
			if (reason & GEN_INTR_RXTRAFFIC)
				writeq(S2IO_MINUS_ONE, &bar0->rx_traffic_int);

			for (i = 0; i < config->rx_ring_num; i++)
				rx_intr_handler(&mac_control->rings[i]);
		}

		/*
		 * tx_traffic_int reg is an R1 register, writing all 1's
		 * will ensure that the actual interrupt causing bit get's
		 * cleared and hence a read can be avoided.
		 */
		if (reason & GEN_INTR_TXTRAFFIC)
			writeq(S2IO_MINUS_ONE, &bar0->tx_traffic_int);

		for (i = 0; i < config->tx_fifo_num; i++)
			tx_intr_handler(&mac_control->fifos[i]);

		if (reason & GEN_INTR_TXPIC)
			s2io_txpic_intr_handle(sp);

		/*
		 * Reallocate the buffers from the interrupt handler itself.
		 */
		if (!config->napi) {
			for (i = 0; i < config->rx_ring_num; i++)
				s2io_chk_rx_buffers(sp, i);
		}
		writeq(sp->general_int_mask, &bar0->general_int_mask);
		readl(&bar0->general_int_status);

		return IRQ_HANDLED;

	}
	else if (!reason) {
		/* The interrupt was not raised by us */
		return IRQ_NONE;
	}

	return IRQ_HANDLED;
}

/**
 * s2io_updt_stats -
 */
static void s2io_updt_stats(struct s2io_nic *sp)
{
	struct XENA_dev_config __iomem *bar0 = sp->bar0;
	u64 val64;
	int cnt = 0;

	if (is_s2io_card_up(sp)) {
		/* Apprx 30us on a 133 MHz bus */
		val64 = SET_UPDT_CLICKS(10) |
			STAT_CFG_ONE_SHOT_EN | STAT_CFG_STAT_EN;
		writeq(val64, &bar0->stat_cfg);
		do {
			udelay(100);
			val64 = readq(&bar0->stat_cfg);
			if (!(val64 & s2BIT(0)))
				break;
			cnt++;
			if (cnt == 5)
				break; /* Updt failed */
		} while(1);
	}
}

/**
 *  s2io_get_stats - Updates the device statistics structure.
 *  @dev : pointer to the device structure.
 *  Description:
 *  This function updates the device statistics structure in the s2io_nic
 *  structure and returns a pointer to the same.
 *  Return value:
 *  pointer to the updated net_device_stats structure.
 */

static struct net_device_stats *s2io_get_stats(struct net_device *dev)
{
	struct s2io_nic *sp = dev->priv;
	struct mac_info *mac_control;
	struct config_param *config;


	mac_control = &sp->mac_control;
	config = &sp->config;

	/* Configure Stats for immediate updt */
	s2io_updt_stats(sp);

	sp->stats.tx_packets =
		le32_to_cpu(mac_control->stats_info->tmac_frms);
	sp->stats.tx_errors =
		le32_to_cpu(mac_control->stats_info->tmac_any_err_frms);
	sp->stats.rx_errors =
		le64_to_cpu(mac_control->stats_info->rmac_drop_frms);
	sp->stats.multicast =
		le32_to_cpu(mac_control->stats_info->rmac_vld_mcst_frms);
	sp->stats.rx_length_errors =
		le64_to_cpu(mac_control->stats_info->rmac_long_frms);

	return (&sp->stats);
}

/**
 *  s2io_set_multicast - entry point for multicast address enable/disable.
 *  @dev : pointer to the device structure
 *  Description:
 *  This function is a driver entry point which gets called by the kernel
 *  whenever multicast addresses must be enabled/disabled. This also gets
 *  called to set/reset promiscuous mode. Depending on the deivce flag, we
 *  determine, if multicast address must be enabled or if promiscuous mode
 *  is to be disabled etc.
 *  Return value:
 *  void.
 */

static void s2io_set_multicast(struct net_device *dev)
{
	int i, j, prev_cnt;
	struct dev_mc_list *mclist;
	struct s2io_nic *sp = dev->priv;
	struct XENA_dev_config __iomem *bar0 = sp->bar0;
	u64 val64 = 0, multi_mac = 0x010203040506ULL, mask =
	    0xfeffffffffffULL;
	u64 dis_addr = S2IO_DISABLE_MAC_ENTRY, mac_addr = 0;
	void __iomem *add;
	struct config_param *config = &sp->config;

	if ((dev->flags & IFF_ALLMULTI) && (!sp->m_cast_flg)) {
		/*  Enable all Multicast addresses */
		writeq(RMAC_ADDR_DATA0_MEM_ADDR(multi_mac),
		       &bar0->rmac_addr_data0_mem);
		writeq(RMAC_ADDR_DATA1_MEM_MASK(mask),
		       &bar0->rmac_addr_data1_mem);
		val64 = RMAC_ADDR_CMD_MEM_WE |
		    RMAC_ADDR_CMD_MEM_STROBE_NEW_CMD |
		    RMAC_ADDR_CMD_MEM_OFFSET(config->max_mc_addr - 1);
		writeq(val64, &bar0->rmac_addr_cmd_mem);
		/* Wait till command completes */
		wait_for_cmd_complete(&bar0->rmac_addr_cmd_mem,
					RMAC_ADDR_CMD_MEM_STROBE_CMD_EXECUTING,
					S2IO_BIT_RESET);

		sp->m_cast_flg = 1;
		sp->all_multi_pos = config->max_mc_addr - 1;
	} else if ((dev->flags & IFF_ALLMULTI) && (sp->m_cast_flg)) {
		/*  Disable all Multicast addresses */
		writeq(RMAC_ADDR_DATA0_MEM_ADDR(dis_addr),
		       &bar0->rmac_addr_data0_mem);
		writeq(RMAC_ADDR_DATA1_MEM_MASK(0x0),
		       &bar0->rmac_addr_data1_mem);
		val64 = RMAC_ADDR_CMD_MEM_WE |
		    RMAC_ADDR_CMD_MEM_STROBE_NEW_CMD |
		    RMAC_ADDR_CMD_MEM_OFFSET(sp->all_multi_pos);
		writeq(val64, &bar0->rmac_addr_cmd_mem);
		/* Wait till command completes */
		wait_for_cmd_complete(&bar0->rmac_addr_cmd_mem,
					RMAC_ADDR_CMD_MEM_STROBE_CMD_EXECUTING,
					S2IO_BIT_RESET);

		sp->m_cast_flg = 0;
		sp->all_multi_pos = 0;
	}

	if ((dev->flags & IFF_PROMISC) && (!sp->promisc_flg)) {
		/*  Put the NIC into promiscuous mode */
		add = &bar0->mac_cfg;
		val64 = readq(&bar0->mac_cfg);
		val64 |= MAC_CFG_RMAC_PROM_ENABLE;

		writeq(RMAC_CFG_KEY(0x4C0D), &bar0->rmac_cfg_key);
		writel((u32) val64, add);
		writeq(RMAC_CFG_KEY(0x4C0D), &bar0->rmac_cfg_key);
		writel((u32) (val64 >> 32), (add + 4));

		if (vlan_tag_strip != 1) {
			val64 = readq(&bar0->rx_pa_cfg);
			val64 &= ~RX_PA_CFG_STRIP_VLAN_TAG;
			writeq(val64, &bar0->rx_pa_cfg);
			vlan_strip_flag = 0;
		}

		val64 = readq(&bar0->mac_cfg);
		sp->promisc_flg = 1;
		DBG_PRINT(INFO_DBG, "%s: entered promiscuous mode\n",
			  dev->name);
	} else if (!(dev->flags & IFF_PROMISC) && (sp->promisc_flg)) {
		/*  Remove the NIC from promiscuous mode */
		add = &bar0->mac_cfg;
		val64 = readq(&bar0->mac_cfg);
		val64 &= ~MAC_CFG_RMAC_PROM_ENABLE;

		writeq(RMAC_CFG_KEY(0x4C0D), &bar0->rmac_cfg_key);
		writel((u32) val64, add);
		writeq(RMAC_CFG_KEY(0x4C0D), &bar0->rmac_cfg_key);
		writel((u32) (val64 >> 32), (add + 4));

		if (vlan_tag_strip != 0) {
			val64 = readq(&bar0->rx_pa_cfg);
			val64 |= RX_PA_CFG_STRIP_VLAN_TAG;
			writeq(val64, &bar0->rx_pa_cfg);
			vlan_strip_flag = 1;
		}

		val64 = readq(&bar0->mac_cfg);
		sp->promisc_flg = 0;
		DBG_PRINT(INFO_DBG, "%s: left promiscuous mode\n",
			  dev->name);
	}

	/*  Update individual M_CAST address list */
	if ((!sp->m_cast_flg) && dev->mc_count) {
		if (dev->mc_count >
		    (config->max_mc_addr - config->max_mac_addr)) {
			DBG_PRINT(ERR_DBG, "%s: No more Rx filters ",
				  dev->name);
			DBG_PRINT(ERR_DBG, "can be added, please enable ");
			DBG_PRINT(ERR_DBG, "ALL_MULTI instead\n");
			return;
		}

		prev_cnt = sp->mc_addr_count;
		sp->mc_addr_count = dev->mc_count;

		/* Clear out the previous list of Mc in the H/W. */
		for (i = 0; i < prev_cnt; i++) {
			writeq(RMAC_ADDR_DATA0_MEM_ADDR(dis_addr),
			       &bar0->rmac_addr_data0_mem);
			writeq(RMAC_ADDR_DATA1_MEM_MASK(0ULL),
				&bar0->rmac_addr_data1_mem);
			val64 = RMAC_ADDR_CMD_MEM_WE |
			    RMAC_ADDR_CMD_MEM_STROBE_NEW_CMD |
			    RMAC_ADDR_CMD_MEM_OFFSET
			    (config->mc_start_offset + i);
			writeq(val64, &bar0->rmac_addr_cmd_mem);

			/* Wait for command completes */
			if (wait_for_cmd_complete(&bar0->rmac_addr_cmd_mem,
					RMAC_ADDR_CMD_MEM_STROBE_CMD_EXECUTING,
					S2IO_BIT_RESET)) {
				DBG_PRINT(ERR_DBG, "%s: Adding ",
					  dev->name);
				DBG_PRINT(ERR_DBG, "Multicasts failed\n");
				return;
			}
		}

		/* Create the new Rx filter list and update the same in H/W. */
		for (i = 0, mclist = dev->mc_list; i < dev->mc_count;
		     i++, mclist = mclist->next) {
			memcpy(sp->usr_addrs[i].addr, mclist->dmi_addr,
			       ETH_ALEN);
			mac_addr = 0;
			for (j = 0; j < ETH_ALEN; j++) {
				mac_addr |= mclist->dmi_addr[j];
				mac_addr <<= 8;
			}
			mac_addr >>= 8;
			writeq(RMAC_ADDR_DATA0_MEM_ADDR(mac_addr),
			       &bar0->rmac_addr_data0_mem);
			writeq(RMAC_ADDR_DATA1_MEM_MASK(0ULL),
				&bar0->rmac_addr_data1_mem);
			val64 = RMAC_ADDR_CMD_MEM_WE |
			    RMAC_ADDR_CMD_MEM_STROBE_NEW_CMD |
			    RMAC_ADDR_CMD_MEM_OFFSET
			    (i + config->mc_start_offset);
			writeq(val64, &bar0->rmac_addr_cmd_mem);

			/* Wait for command completes */
			if (wait_for_cmd_complete(&bar0->rmac_addr_cmd_mem,
					RMAC_ADDR_CMD_MEM_STROBE_CMD_EXECUTING,
					S2IO_BIT_RESET)) {
				DBG_PRINT(ERR_DBG, "%s: Adding ",
					  dev->name);
				DBG_PRINT(ERR_DBG, "Multicasts failed\n");
				return;
			}
		}
	}
}

/* read from CAM unicast & multicast addresses and store it in
 * def_mac_addr structure
 */
void do_s2io_store_unicast_mc(struct s2io_nic *sp)
{
	int offset;
	u64 mac_addr = 0x0;
	struct config_param *config = &sp->config;

	/* store unicast & multicast mac addresses */
	for (offset = 0; offset < config->max_mc_addr; offset++) {
		mac_addr = do_s2io_read_unicast_mc(sp, offset);
		/* if read fails disable the entry */
		if (mac_addr == FAILURE)
			mac_addr = S2IO_DISABLE_MAC_ENTRY;
		do_s2io_copy_mac_addr(sp, offset, mac_addr);
	}
}

/* restore unicast & multicast MAC to CAM from def_mac_addr structure */
static void do_s2io_restore_unicast_mc(struct s2io_nic *sp)
{
	int offset;
	struct config_param *config = &sp->config;
	/* restore unicast mac address */
	for (offset = 0; offset < config->max_mac_addr; offset++)
		do_s2io_prog_unicast(sp->dev,
			sp->def_mac_addr[offset].mac_addr);

	/* restore multicast mac address */
	for (offset = config->mc_start_offset;
		offset < config->max_mc_addr; offset++)
		do_s2io_add_mc(sp, sp->def_mac_addr[offset].mac_addr);
}

/* add a multicast MAC address to CAM */
static int do_s2io_add_mc(struct s2io_nic *sp, u8 *addr)
{
	int i;
	u64 mac_addr = 0;
	struct config_param *config = &sp->config;

	for (i = 0; i < ETH_ALEN; i++) {
		mac_addr <<= 8;
		mac_addr |= addr[i];
	}
	if ((0ULL == mac_addr) || (mac_addr == S2IO_DISABLE_MAC_ENTRY))
		return SUCCESS;

	/* check if the multicast mac already preset in CAM */
	for (i = config->mc_start_offset; i < config->max_mc_addr; i++) {
		u64 tmp64;
		tmp64 = do_s2io_read_unicast_mc(sp, i);
		if (tmp64 == S2IO_DISABLE_MAC_ENTRY) /* CAM entry is empty */
			break;

		if (tmp64 == mac_addr)
			return SUCCESS;
	}
	if (i == config->max_mc_addr) {
		DBG_PRINT(ERR_DBG,
			"CAM full no space left for multicast MAC\n");
		return FAILURE;
	}
	/* Update the internal structure with this new mac address */
	do_s2io_copy_mac_addr(sp, i, mac_addr);

	return (do_s2io_add_mac(sp, mac_addr, i));
}

/* add MAC address to CAM */
static int do_s2io_add_mac(struct s2io_nic *sp, u64 addr, int off)
{
	u64 val64;
	struct XENA_dev_config __iomem *bar0 = sp->bar0;

	writeq(RMAC_ADDR_DATA0_MEM_ADDR(addr),
		&bar0->rmac_addr_data0_mem);

	val64 =
		RMAC_ADDR_CMD_MEM_WE | RMAC_ADDR_CMD_MEM_STROBE_NEW_CMD |
		RMAC_ADDR_CMD_MEM_OFFSET(off);
	writeq(val64, &bar0->rmac_addr_cmd_mem);

	/* Wait till command completes */
	if (wait_for_cmd_complete(&bar0->rmac_addr_cmd_mem,
		RMAC_ADDR_CMD_MEM_STROBE_CMD_EXECUTING,
		S2IO_BIT_RESET)) {
		DBG_PRINT(INFO_DBG, "do_s2io_add_mac failed\n");
		return FAILURE;
	}
	return SUCCESS;
}
/* deletes a specified unicast/multicast mac entry from CAM */
static int do_s2io_delete_unicast_mc(struct s2io_nic *sp, u64 addr)
{
	int offset;
	u64 dis_addr = S2IO_DISABLE_MAC_ENTRY, tmp64;
	struct config_param *config = &sp->config;

	for (offset = 1;
		offset < config->max_mc_addr; offset++) {
		tmp64 = do_s2io_read_unicast_mc(sp, offset);
		if (tmp64 == addr) {
			/* disable the entry by writing  0xffffffffffffULL */
			if (do_s2io_add_mac(sp, dis_addr, offset) ==  FAILURE)
				return FAILURE;
			/* store the new mac list from CAM */
			do_s2io_store_unicast_mc(sp);
			return SUCCESS;
		}
	}
	DBG_PRINT(ERR_DBG, "MAC address 0x%llx not found in CAM\n",
			(unsigned long long)addr);
	return FAILURE;
}

/* read mac entries from CAM */
static u64 do_s2io_read_unicast_mc(struct s2io_nic *sp, int offset)
{
	u64 tmp64 = 0xffffffffffff0000ULL, val64;
	struct XENA_dev_config __iomem *bar0 = sp->bar0;

	/* read mac addr */
	val64 =
		RMAC_ADDR_CMD_MEM_RD | RMAC_ADDR_CMD_MEM_STROBE_NEW_CMD |
		RMAC_ADDR_CMD_MEM_OFFSET(offset);
	writeq(val64, &bar0->rmac_addr_cmd_mem);

	/* Wait till command completes */
	if (wait_for_cmd_complete(&bar0->rmac_addr_cmd_mem,
		RMAC_ADDR_CMD_MEM_STROBE_CMD_EXECUTING,
		S2IO_BIT_RESET)) {
		DBG_PRINT(INFO_DBG, "do_s2io_read_unicast_mc failed\n");
		return FAILURE;
	}
	tmp64 = readq(&bar0->rmac_addr_data0_mem);
	return (tmp64 >> 16);
}

/**
 * s2io_set_mac_addr driver entry point
 */

static int s2io_set_mac_addr(struct net_device *dev, void *p)
{
	struct sockaddr *addr = p;

	if (!is_valid_ether_addr(addr->sa_data))
		return -EINVAL;

	memcpy(dev->dev_addr, addr->sa_data, dev->addr_len);

	/* store the MAC address in CAM */
	return (do_s2io_prog_unicast(dev, dev->dev_addr));
}
/**
 *  do_s2io_prog_unicast - Programs the Xframe mac address
 *  @dev : pointer to the device structure.
 *  @addr: a uchar pointer to the new mac address which is to be set.
 *  Description : This procedure will program the Xframe to receive
 *  frames with new Mac Address
 *  Return value: SUCCESS on success and an appropriate (-)ve integer
 *  as defined in errno.h file on failure.
 */

static int do_s2io_prog_unicast(struct net_device *dev, u8 *addr)
{
	struct s2io_nic *sp = dev->priv;
	register u64 mac_addr = 0, perm_addr = 0;
	int i;
	u64 tmp64;
	struct config_param *config = &sp->config;

	/*
	* Set the new MAC address as the new unicast filter and reflect this
	* change on the device address registered with the OS. It will be
	* at offset 0.
	*/
	for (i = 0; i < ETH_ALEN; i++) {
		mac_addr <<= 8;
		mac_addr |= addr[i];
		perm_addr <<= 8;
		perm_addr |= sp->def_mac_addr[0].mac_addr[i];
	}

	/* check if the dev_addr is different than perm_addr */
	if (mac_addr == perm_addr)
		return SUCCESS;

	/* check if the mac already preset in CAM */
	for (i = 1; i < config->max_mac_addr; i++) {
		tmp64 = do_s2io_read_unicast_mc(sp, i);
		if (tmp64 == S2IO_DISABLE_MAC_ENTRY) /* CAM entry is empty */
			break;

		if (tmp64 == mac_addr) {
			DBG_PRINT(INFO_DBG,
			"MAC addr:0x%llx already present in CAM\n",
			(unsigned long long)mac_addr);
			return SUCCESS;
		}
	}
	if (i == config->max_mac_addr) {
		DBG_PRINT(ERR_DBG, "CAM full no space left for Unicast MAC\n");
		return FAILURE;
	}
	/* Update the internal structure with this new mac address */
	do_s2io_copy_mac_addr(sp, i, mac_addr);
	return (do_s2io_add_mac(sp, mac_addr, i));
}

/**
 * s2io_ethtool_sset - Sets different link parameters.
 * @sp : private member of the device structure, which is a pointer to the  * s2io_nic structure.
 * @info: pointer to the structure with parameters given by ethtool to set
 * link information.
 * Description:
 * The function sets different link parameters provided by the user onto
 * the NIC.
 * Return value:
 * 0 on success.
*/

static int s2io_ethtool_sset(struct net_device *dev,
			     struct ethtool_cmd *info)
{
	struct s2io_nic *sp = dev->priv;
	if ((info->autoneg == AUTONEG_ENABLE) ||
	    (info->speed != SPEED_10000) || (info->duplex != DUPLEX_FULL))
		return -EINVAL;
	else {
		s2io_close(sp->dev);
		s2io_open(sp->dev);
	}

	return 0;
}

/**
 * s2io_ethtol_gset - Return link specific information.
 * @sp : private member of the device structure, pointer to the
 *      s2io_nic structure.
 * @info : pointer to the structure with parameters given by ethtool
 * to return link information.
 * Description:
 * Returns link specific information like speed, duplex etc.. to ethtool.
 * Return value :
 * return 0 on success.
 */

static int s2io_ethtool_gset(struct net_device *dev, struct ethtool_cmd *info)
{
	struct s2io_nic *sp = dev->priv;
	info->supported = (SUPPORTED_10000baseT_Full | SUPPORTED_FIBRE);
	info->advertising = (SUPPORTED_10000baseT_Full | SUPPORTED_FIBRE);
	info->port = PORT_FIBRE;

	/* info->transceiver */
	info->transceiver = XCVR_EXTERNAL;

	if (netif_carrier_ok(sp->dev)) {
		info->speed = 10000;
		info->duplex = DUPLEX_FULL;
	} else {
		info->speed = -1;
		info->duplex = -1;
	}

	info->autoneg = AUTONEG_DISABLE;
	return 0;
}

/**
 * s2io_ethtool_gdrvinfo - Returns driver specific information.
 * @sp : private member of the device structure, which is a pointer to the
 * s2io_nic structure.
 * @info : pointer to the structure with parameters given by ethtool to
 * return driver information.
 * Description:
 * Returns driver specefic information like name, version etc.. to ethtool.
 * Return value:
 *  void
 */

static void s2io_ethtool_gdrvinfo(struct net_device *dev,
				  struct ethtool_drvinfo *info)
{
	struct s2io_nic *sp = dev->priv;

	strncpy(info->driver, s2io_driver_name, sizeof(info->driver));
	strncpy(info->version, s2io_driver_version, sizeof(info->version));
	strncpy(info->fw_version, "", sizeof(info->fw_version));
	strncpy(info->bus_info, pci_name(sp->pdev), sizeof(info->bus_info));
	info->regdump_len = XENA_REG_SPACE;
	info->eedump_len = XENA_EEPROM_SPACE;
}

/**
 *  s2io_ethtool_gregs - dumps the entire space of Xfame into the buffer.
 *  @sp: private member of the device structure, which is a pointer to the
 *  s2io_nic structure.
 *  @regs : pointer to the structure with parameters given by ethtool for
 *  dumping the registers.
 *  @reg_space: The input argumnet into which all the registers are dumped.
 *  Description:
 *  Dumps the entire register space of xFrame NIC into the user given
 *  buffer area.
 * Return value :
 * void .
*/

static void s2io_ethtool_gregs(struct net_device *dev,
			       struct ethtool_regs *regs, void *space)
{
	int i;
	u64 reg;
	u8 *reg_space = (u8 *) space;
	struct s2io_nic *sp = dev->priv;

	regs->len = XENA_REG_SPACE;
	regs->version = sp->pdev->subsystem_device;

	for (i = 0; i < regs->len; i += 8) {
		reg = readq(sp->bar0 + i);
		memcpy((reg_space + i), &reg, 8);
	}
}

/**
 *  s2io_phy_id  - timer function that alternates adapter LED.
 *  @data : address of the private member of the device structure, which
 *  is a pointer to the s2io_nic structure, provided as an u32.
 * Description: This is actually the timer function that alternates the
 * adapter LED bit of the adapter control bit to set/reset every time on
 * invocation. The timer is set for 1/2 a second, hence tha NIC blinks
 *  once every second.
*/
static void s2io_phy_id(unsigned long data)
{
	struct s2io_nic *sp = (struct s2io_nic *) data;
	struct XENA_dev_config __iomem *bar0 = sp->bar0;
	u64 val64 = 0;
	u16 subid;

	subid = sp->pdev->subsystem_device;
	if ((sp->device_type == XFRAME_II_DEVICE) ||
		   ((subid & 0xFF) >= 0x07)) {
		val64 = readq(&bar0->gpio_control);
		val64 ^= GPIO_CTRL_GPIO_0;
		writeq(val64, &bar0->gpio_control);
	} else {
		val64 = readq(&bar0->adapter_control);
		val64 ^= ADAPTER_LED_ON;
		writeq(val64, &bar0->adapter_control);
	}

	mod_timer(&sp->id_timer, jiffies + HZ / 2);
}

/**
 * s2io_ethtool_idnic - To physically identify the nic on the system.
 * @sp : private member of the device structure, which is a pointer to the
 * s2io_nic structure.
 * @id : pointer to the structure with identification parameters given by
 * ethtool.
 * Description: Used to physically identify the NIC on the system.
 * The Link LED will blink for a time specified by the user for
 * identification.
 * NOTE: The Link has to be Up to be able to blink the LED. Hence
 * identification is possible only if it's link is up.
 * Return value:
 * int , returns 0 on success
 */

static int s2io_ethtool_idnic(struct net_device *dev, u32 data)
{
	u64 val64 = 0, last_gpio_ctrl_val;
	struct s2io_nic *sp = dev->priv;
	struct XENA_dev_config __iomem *bar0 = sp->bar0;
	u16 subid;

	subid = sp->pdev->subsystem_device;
	last_gpio_ctrl_val = readq(&bar0->gpio_control);
	if ((sp->device_type == XFRAME_I_DEVICE) &&
		((subid & 0xFF) < 0x07)) {
		val64 = readq(&bar0->adapter_control);
		if (!(val64 & ADAPTER_CNTL_EN)) {
			printk(KERN_ERR
			       "Adapter Link down, cannot blink LED\n");
			return -EFAULT;
		}
	}
	if (sp->id_timer.function == NULL) {
		init_timer(&sp->id_timer);
		sp->id_timer.function = s2io_phy_id;
		sp->id_timer.data = (unsigned long) sp;
	}
	mod_timer(&sp->id_timer, jiffies);
	if (data)
		msleep_interruptible(data * HZ);
	else
		msleep_interruptible(MAX_FLICKER_TIME);
	del_timer_sync(&sp->id_timer);

	if (CARDS_WITH_FAULTY_LINK_INDICATORS(sp->device_type, subid)) {
		writeq(last_gpio_ctrl_val, &bar0->gpio_control);
		last_gpio_ctrl_val = readq(&bar0->gpio_control);
	}

	return 0;
}

static void s2io_ethtool_gringparam(struct net_device *dev,
                                    struct ethtool_ringparam *ering)
{
	struct s2io_nic *sp = dev->priv;
	int i,tx_desc_count=0,rx_desc_count=0;

	if (sp->rxd_mode == RXD_MODE_1)
		ering->rx_max_pending = MAX_RX_DESC_1;
	else if (sp->rxd_mode == RXD_MODE_3B)
		ering->rx_max_pending = MAX_RX_DESC_2;

	ering->tx_max_pending = MAX_TX_DESC;
	for (i = 0 ; i < sp->config.tx_fifo_num ; i++)
		tx_desc_count += sp->config.tx_cfg[i].fifo_len;

	DBG_PRINT(INFO_DBG,"\nmax txds : %d\n",sp->config.max_txds);
	ering->tx_pending = tx_desc_count;
	rx_desc_count = 0;
	for (i = 0 ; i < sp->config.rx_ring_num ; i++)
		rx_desc_count += sp->config.rx_cfg[i].num_rxd;

	ering->rx_pending = rx_desc_count;

	ering->rx_mini_max_pending = 0;
	ering->rx_mini_pending = 0;
	if(sp->rxd_mode == RXD_MODE_1)
		ering->rx_jumbo_max_pending = MAX_RX_DESC_1;
	else if (sp->rxd_mode == RXD_MODE_3B)
		ering->rx_jumbo_max_pending = MAX_RX_DESC_2;
	ering->rx_jumbo_pending = rx_desc_count;
}

/**
 * s2io_ethtool_getpause_data -Pause frame frame generation and reception.
 * @sp : private member of the device structure, which is a pointer to the
 *	s2io_nic structure.
 * @ep : pointer to the structure with pause parameters given by ethtool.
 * Description:
 * Returns the Pause frame generation and reception capability of the NIC.
 * Return value:
 *  void
 */
static void s2io_ethtool_getpause_data(struct net_device *dev,
				       struct ethtool_pauseparam *ep)
{
	u64 val64;
	struct s2io_nic *sp = dev->priv;
	struct XENA_dev_config __iomem *bar0 = sp->bar0;

	val64 = readq(&bar0->rmac_pause_cfg);
	if (val64 & RMAC_PAUSE_GEN_ENABLE)
		ep->tx_pause = TRUE;
	if (val64 & RMAC_PAUSE_RX_ENABLE)
		ep->rx_pause = TRUE;
	ep->autoneg = FALSE;
}

/**
 * s2io_ethtool_setpause_data -  set/reset pause frame generation.
 * @sp : private member of the device structure, which is a pointer to the
 *      s2io_nic structure.
 * @ep : pointer to the structure with pause parameters given by ethtool.
 * Description:
 * It can be used to set or reset Pause frame generation or reception
 * support of the NIC.
 * Return value:
 * int, returns 0 on Success
 */

static int s2io_ethtool_setpause_data(struct net_device *dev,
			       struct ethtool_pauseparam *ep)
{
	u64 val64;
	struct s2io_nic *sp = dev->priv;
	struct XENA_dev_config __iomem *bar0 = sp->bar0;

	val64 = readq(&bar0->rmac_pause_cfg);
	if (ep->tx_pause)
		val64 |= RMAC_PAUSE_GEN_ENABLE;
	else
		val64 &= ~RMAC_PAUSE_GEN_ENABLE;
	if (ep->rx_pause)
		val64 |= RMAC_PAUSE_RX_ENABLE;
	else
		val64 &= ~RMAC_PAUSE_RX_ENABLE;
	writeq(val64, &bar0->rmac_pause_cfg);
	return 0;
}

/**
 * read_eeprom - reads 4 bytes of data from user given offset.
 * @sp : private member of the device structure, which is a pointer to the
 *      s2io_nic structure.
 * @off : offset at which the data must be written
 * @data : Its an output parameter where the data read at the given
 *	offset is stored.
 * Description:
 * Will read 4 bytes of data from the user given offset and return the
 * read data.
 * NOTE: Will allow to read only part of the EEPROM visible through the
 *   I2C bus.
 * Return value:
 *  -1 on failure and 0 on success.
 */

#define S2IO_DEV_ID		5
static int read_eeprom(struct s2io_nic * sp, int off, u64 * data)
{
	int ret = -1;
	u32 exit_cnt = 0;
	u64 val64;
	struct XENA_dev_config __iomem *bar0 = sp->bar0;

	if (sp->device_type == XFRAME_I_DEVICE) {
		val64 = I2C_CONTROL_DEV_ID(S2IO_DEV_ID) | I2C_CONTROL_ADDR(off) |
		    I2C_CONTROL_BYTE_CNT(0x3) | I2C_CONTROL_READ |
		    I2C_CONTROL_CNTL_START;
		SPECIAL_REG_WRITE(val64, &bar0->i2c_control, LF);

		while (exit_cnt < 5) {
			val64 = readq(&bar0->i2c_control);
			if (I2C_CONTROL_CNTL_END(val64)) {
				*data = I2C_CONTROL_GET_DATA(val64);
				ret = 0;
				break;
			}
			msleep(50);
			exit_cnt++;
		}
	}

	if (sp->device_type == XFRAME_II_DEVICE) {
		val64 = SPI_CONTROL_KEY(0x9) | SPI_CONTROL_SEL1 |
			SPI_CONTROL_BYTECNT(0x3) |
			SPI_CONTROL_CMD(0x3) | SPI_CONTROL_ADDR(off);
		SPECIAL_REG_WRITE(val64, &bar0->spi_control, LF);
		val64 |= SPI_CONTROL_REQ;
		SPECIAL_REG_WRITE(val64, &bar0->spi_control, LF);
		while (exit_cnt < 5) {
			val64 = readq(&bar0->spi_control);
			if (val64 & SPI_CONTROL_NACK) {
				ret = 1;
				break;
			} else if (val64 & SPI_CONTROL_DONE) {
				*data = readq(&bar0->spi_data);
				*data &= 0xffffff;
				ret = 0;
				break;
			}
			msleep(50);
			exit_cnt++;
		}
	}
	return ret;
}

/**
 *  write_eeprom - actually writes the relevant part of the data value.
 *  @sp : private member of the device structure, which is a pointer to the
 *       s2io_nic structure.
 *  @off : offset at which the data must be written
 *  @data : The data that is to be written
 *  @cnt : Number of bytes of the data that are actually to be written into
 *  the Eeprom. (max of 3)
 * Description:
 *  Actually writes the relevant part of the data value into the Eeprom
 *  through the I2C bus.
 * Return value:
 *  0 on success, -1 on failure.
 */

static int write_eeprom(struct s2io_nic * sp, int off, u64 data, int cnt)
{
	int exit_cnt = 0, ret = -1;
	u64 val64;
	struct XENA_dev_config __iomem *bar0 = sp->bar0;

	if (sp->device_type == XFRAME_I_DEVICE) {
		val64 = I2C_CONTROL_DEV_ID(S2IO_DEV_ID) | I2C_CONTROL_ADDR(off) |
		    I2C_CONTROL_BYTE_CNT(cnt) | I2C_CONTROL_SET_DATA((u32)data) |
		    I2C_CONTROL_CNTL_START;
		SPECIAL_REG_WRITE(val64, &bar0->i2c_control, LF);

		while (exit_cnt < 5) {
			val64 = readq(&bar0->i2c_control);
			if (I2C_CONTROL_CNTL_END(val64)) {
				if (!(val64 & I2C_CONTROL_NACK))
					ret = 0;
				break;
			}
			msleep(50);
			exit_cnt++;
		}
	}

	if (sp->device_type == XFRAME_II_DEVICE) {
		int write_cnt = (cnt == 8) ? 0 : cnt;
		writeq(SPI_DATA_WRITE(data,(cnt<<3)), &bar0->spi_data);

		val64 = SPI_CONTROL_KEY(0x9) | SPI_CONTROL_SEL1 |
			SPI_CONTROL_BYTECNT(write_cnt) |
			SPI_CONTROL_CMD(0x2) | SPI_CONTROL_ADDR(off);
		SPECIAL_REG_WRITE(val64, &bar0->spi_control, LF);
		val64 |= SPI_CONTROL_REQ;
		SPECIAL_REG_WRITE(val64, &bar0->spi_control, LF);
		while (exit_cnt < 5) {
			val64 = readq(&bar0->spi_control);
			if (val64 & SPI_CONTROL_NACK) {
				ret = 1;
				break;
			} else if (val64 & SPI_CONTROL_DONE) {
				ret = 0;
				break;
			}
			msleep(50);
			exit_cnt++;
		}
	}
	return ret;
}
static void s2io_vpd_read(struct s2io_nic *nic)
{
	u8 *vpd_data;
	u8 data;
	int i=0, cnt, fail = 0;
	int vpd_addr = 0x80;

	if (nic->device_type == XFRAME_II_DEVICE) {
		strcpy(nic->product_name, "Xframe II 10GbE network adapter");
		vpd_addr = 0x80;
	}
	else {
		strcpy(nic->product_name, "Xframe I 10GbE network adapter");
		vpd_addr = 0x50;
	}
	strcpy(nic->serial_num, "NOT AVAILABLE");

	vpd_data = kmalloc(256, GFP_KERNEL);
	if (!vpd_data) {
		nic->mac_control.stats_info->sw_stat.mem_alloc_fail_cnt++;
		return;
	}
	nic->mac_control.stats_info->sw_stat.mem_allocated += 256;

	for (i = 0; i < 256; i +=4 ) {
		pci_write_config_byte(nic->pdev, (vpd_addr + 2), i);
		pci_read_config_byte(nic->pdev,  (vpd_addr + 2), &data);
		pci_write_config_byte(nic->pdev, (vpd_addr + 3), 0);
		for (cnt = 0; cnt <5; cnt++) {
			msleep(2);
			pci_read_config_byte(nic->pdev, (vpd_addr + 3), &data);
			if (data == 0x80)
				break;
		}
		if (cnt >= 5) {
			DBG_PRINT(ERR_DBG, "Read of VPD data failed\n");
			fail = 1;
			break;
		}
		pci_read_config_dword(nic->pdev,  (vpd_addr + 4),
				      (u32 *)&vpd_data[i]);
	}

	if(!fail) {
		/* read serial number of adapter */
		for (cnt = 0; cnt < 256; cnt++) {
		if ((vpd_data[cnt] == 'S') &&
			(vpd_data[cnt+1] == 'N') &&
			(vpd_data[cnt+2] < VPD_STRING_LEN)) {
				memset(nic->serial_num, 0, VPD_STRING_LEN);
				memcpy(nic->serial_num, &vpd_data[cnt + 3],
					vpd_data[cnt+2]);
				break;
			}
		}
	}

	if ((!fail) && (vpd_data[1] < VPD_STRING_LEN)) {
		memset(nic->product_name, 0, vpd_data[1]);
		memcpy(nic->product_name, &vpd_data[3], vpd_data[1]);
	}
	kfree(vpd_data);
	nic->mac_control.stats_info->sw_stat.mem_freed += 256;
}

/**
 *  s2io_ethtool_geeprom  - reads the value stored in the Eeprom.
 *  @sp : private member of the device structure, which is a pointer to the *       s2io_nic structure.
 *  @eeprom : pointer to the user level structure provided by ethtool,
 *  containing all relevant information.
 *  @data_buf : user defined value to be written into Eeprom.
 *  Description: Reads the values stored in the Eeprom at given offset
 *  for a given length. Stores these values int the input argument data
 *  buffer 'data_buf' and returns these to the caller (ethtool.)
 *  Return value:
 *  int  0 on success
 */

static int s2io_ethtool_geeprom(struct net_device *dev,
			 struct ethtool_eeprom *eeprom, u8 * data_buf)
{
	u32 i, valid;
	u64 data;
	struct s2io_nic *sp = dev->priv;

	eeprom->magic = sp->pdev->vendor | (sp->pdev->device << 16);

	if ((eeprom->offset + eeprom->len) > (XENA_EEPROM_SPACE))
		eeprom->len = XENA_EEPROM_SPACE - eeprom->offset;

	for (i = 0; i < eeprom->len; i += 4) {
		if (read_eeprom(sp, (eeprom->offset + i), &data)) {
			DBG_PRINT(ERR_DBG, "Read of EEPROM failed\n");
			return -EFAULT;
		}
		valid = INV(data);
		memcpy((data_buf + i), &valid, 4);
	}
	return 0;
}

/**
 *  s2io_ethtool_seeprom - tries to write the user provided value in Eeprom
 *  @sp : private member of the device structure, which is a pointer to the
 *  s2io_nic structure.
 *  @eeprom : pointer to the user level structure provided by ethtool,
 *  containing all relevant information.
 *  @data_buf ; user defined value to be written into Eeprom.
 *  Description:
 *  Tries to write the user provided value in the Eeprom, at the offset
 *  given by the user.
 *  Return value:
 *  0 on success, -EFAULT on failure.
 */

static int s2io_ethtool_seeprom(struct net_device *dev,
				struct ethtool_eeprom *eeprom,
				u8 * data_buf)
{
	int len = eeprom->len, cnt = 0;
	u64 valid = 0, data;
	struct s2io_nic *sp = dev->priv;

	if (eeprom->magic != (sp->pdev->vendor | (sp->pdev->device << 16))) {
		DBG_PRINT(ERR_DBG,
			  "ETHTOOL_WRITE_EEPROM Err: Magic value ");
		DBG_PRINT(ERR_DBG, "is wrong, Its not 0x%x\n",
			  eeprom->magic);
		return -EFAULT;
	}

	while (len) {
		data = (u32) data_buf[cnt] & 0x000000FF;
		if (data) {
			valid = (u32) (data << 24);
		} else
			valid = data;

		if (write_eeprom(sp, (eeprom->offset + cnt), valid, 0)) {
			DBG_PRINT(ERR_DBG,
				  "ETHTOOL_WRITE_EEPROM Err: Cannot ");
			DBG_PRINT(ERR_DBG,
				  "write into the specified offset\n");
			return -EFAULT;
		}
		cnt++;
		len--;
	}

	return 0;
}

/**
 * s2io_register_test - reads and writes into all clock domains.
 * @sp : private member of the device structure, which is a pointer to the
 * s2io_nic structure.
 * @data : variable that returns the result of each of the test conducted b
 * by the driver.
 * Description:
 * Read and write into all clock domains. The NIC has 3 clock domains,
 * see that registers in all the three regions are accessible.
 * Return value:
 * 0 on success.
 */

static int s2io_register_test(struct s2io_nic * sp, uint64_t * data)
{
	struct XENA_dev_config __iomem *bar0 = sp->bar0;
	u64 val64 = 0, exp_val;
	int fail = 0;

	val64 = readq(&bar0->pif_rd_swapper_fb);
	if (val64 != 0x123456789abcdefULL) {
		fail = 1;
		DBG_PRINT(INFO_DBG, "Read Test level 1 fails\n");
	}

	val64 = readq(&bar0->rmac_pause_cfg);
	if (val64 != 0xc000ffff00000000ULL) {
		fail = 1;
		DBG_PRINT(INFO_DBG, "Read Test level 2 fails\n");
	}

	val64 = readq(&bar0->rx_queue_cfg);
	if (sp->device_type == XFRAME_II_DEVICE)
		exp_val = 0x0404040404040404ULL;
	else
		exp_val = 0x0808080808080808ULL;
	if (val64 != exp_val) {
		fail = 1;
		DBG_PRINT(INFO_DBG, "Read Test level 3 fails\n");
	}

	val64 = readq(&bar0->xgxs_efifo_cfg);
	if (val64 != 0x000000001923141EULL) {
		fail = 1;
		DBG_PRINT(INFO_DBG, "Read Test level 4 fails\n");
	}

	val64 = 0x5A5A5A5A5A5A5A5AULL;
	writeq(val64, &bar0->xmsi_data);
	val64 = readq(&bar0->xmsi_data);
	if (val64 != 0x5A5A5A5A5A5A5A5AULL) {
		fail = 1;
		DBG_PRINT(ERR_DBG, "Write Test level 1 fails\n");
	}

	val64 = 0xA5A5A5A5A5A5A5A5ULL;
	writeq(val64, &bar0->xmsi_data);
	val64 = readq(&bar0->xmsi_data);
	if (val64 != 0xA5A5A5A5A5A5A5A5ULL) {
		fail = 1;
		DBG_PRINT(ERR_DBG, "Write Test level 2 fails\n");
	}

	*data = fail;
	return fail;
}

/**
 * s2io_eeprom_test - to verify that EEprom in the xena can be programmed.
 * @sp : private member of the device structure, which is a pointer to the
 * s2io_nic structure.
 * @data:variable that returns the result of each of the test conducted by
 * the driver.
 * Description:
 * Verify that EEPROM in the xena can be programmed using I2C_CONTROL
 * register.
 * Return value:
 * 0 on success.
 */

static int s2io_eeprom_test(struct s2io_nic * sp, uint64_t * data)
{
	int fail = 0;
	u64 ret_data, org_4F0, org_7F0;
	u8 saved_4F0 = 0, saved_7F0 = 0;
	struct net_device *dev = sp->dev;

	/* Test Write Error at offset 0 */
	/* Note that SPI interface allows write access to all areas
	 * of EEPROM. Hence doing all negative testing only for Xframe I.
	 */
	if (sp->device_type == XFRAME_I_DEVICE)
		if (!write_eeprom(sp, 0, 0, 3))
			fail = 1;

	/* Save current values at offsets 0x4F0 and 0x7F0 */
	if (!read_eeprom(sp, 0x4F0, &org_4F0))
		saved_4F0 = 1;
	if (!read_eeprom(sp, 0x7F0, &org_7F0))
		saved_7F0 = 1;

	/* Test Write at offset 4f0 */
	if (write_eeprom(sp, 0x4F0, 0x012345, 3))
		fail = 1;
	if (read_eeprom(sp, 0x4F0, &ret_data))
		fail = 1;

	if (ret_data != 0x012345) {
		DBG_PRINT(ERR_DBG, "%s: eeprom test error at offset 0x4F0. "
			"Data written %llx Data read %llx\n",
			dev->name, (unsigned long long)0x12345,
			(unsigned long long)ret_data);
		fail = 1;
	}

	/* Reset the EEPROM data go FFFF */
	write_eeprom(sp, 0x4F0, 0xFFFFFF, 3);

	/* Test Write Request Error at offset 0x7c */
	if (sp->device_type == XFRAME_I_DEVICE)
		if (!write_eeprom(sp, 0x07C, 0, 3))
			fail = 1;

	/* Test Write Request at offset 0x7f0 */
	if (write_eeprom(sp, 0x7F0, 0x012345, 3))
		fail = 1;
	if (read_eeprom(sp, 0x7F0, &ret_data))
		fail = 1;

	if (ret_data != 0x012345) {
		DBG_PRINT(ERR_DBG, "%s: eeprom test error at offset 0x7F0. "
			"Data written %llx Data read %llx\n",
			dev->name, (unsigned long long)0x12345,
			(unsigned long long)ret_data);
		fail = 1;
	}

	/* Reset the EEPROM data go FFFF */
	write_eeprom(sp, 0x7F0, 0xFFFFFF, 3);

	if (sp->device_type == XFRAME_I_DEVICE) {
		/* Test Write Error at offset 0x80 */
		if (!write_eeprom(sp, 0x080, 0, 3))
			fail = 1;

		/* Test Write Error at offset 0xfc */
		if (!write_eeprom(sp, 0x0FC, 0, 3))
			fail = 1;

		/* Test Write Error at offset 0x100 */
		if (!write_eeprom(sp, 0x100, 0, 3))
			fail = 1;

		/* Test Write Error at offset 4ec */
		if (!write_eeprom(sp, 0x4EC, 0, 3))
			fail = 1;
	}

	/* Restore values at offsets 0x4F0 and 0x7F0 */
	if (saved_4F0)
		write_eeprom(sp, 0x4F0, org_4F0, 3);
	if (saved_7F0)
		write_eeprom(sp, 0x7F0, org_7F0, 3);

	*data = fail;
	return fail;
}

/**
 * s2io_bist_test - invokes the MemBist test of the card .
 * @sp : private member of the device structure, which is a pointer to the
 * s2io_nic structure.
 * @data:variable that returns the result of each of the test conducted by
 * the driver.
 * Description:
 * This invokes the MemBist test of the card. We give around
 * 2 secs time for the Test to complete. If it's still not complete
 * within this peiod, we consider that the test failed.
 * Return value:
 * 0 on success and -1 on failure.
 */

static int s2io_bist_test(struct s2io_nic * sp, uint64_t * data)
{
	u8 bist = 0;
	int cnt = 0, ret = -1;

	pci_read_config_byte(sp->pdev, PCI_BIST, &bist);
	bist |= PCI_BIST_START;
	pci_write_config_word(sp->pdev, PCI_BIST, bist);

	while (cnt < 20) {
		pci_read_config_byte(sp->pdev, PCI_BIST, &bist);
		if (!(bist & PCI_BIST_START)) {
			*data = (bist & PCI_BIST_CODE_MASK);
			ret = 0;
			break;
		}
		msleep(100);
		cnt++;
	}

	return ret;
}

/**
 * s2io-link_test - verifies the link state of the nic
 * @sp ; private member of the device structure, which is a pointer to the
 * s2io_nic structure.
 * @data: variable that returns the result of each of the test conducted by
 * the driver.
 * Description:
 * The function verifies the link state of the NIC and updates the input
 * argument 'data' appropriately.
 * Return value:
 * 0 on success.
 */

static int s2io_link_test(struct s2io_nic * sp, uint64_t * data)
{
	struct XENA_dev_config __iomem *bar0 = sp->bar0;
	u64 val64;

	val64 = readq(&bar0->adapter_status);
	if(!(LINK_IS_UP(val64)))
		*data = 1;
	else
		*data = 0;

	return *data;
}

/**
 * s2io_rldram_test - offline test for access to the RldRam chip on the NIC
 * @sp - private member of the device structure, which is a pointer to the
 * s2io_nic structure.
 * @data - variable that returns the result of each of the test
 * conducted by the driver.
 * Description:
 *  This is one of the offline test that tests the read and write
 *  access to the RldRam chip on the NIC.
 * Return value:
 *  0 on success.
 */

static int s2io_rldram_test(struct s2io_nic * sp, uint64_t * data)
{
	struct XENA_dev_config __iomem *bar0 = sp->bar0;
	u64 val64;
	int cnt, iteration = 0, test_fail = 0;

	val64 = readq(&bar0->adapter_control);
	val64 &= ~ADAPTER_ECC_EN;
	writeq(val64, &bar0->adapter_control);

	val64 = readq(&bar0->mc_rldram_test_ctrl);
	val64 |= MC_RLDRAM_TEST_MODE;
	SPECIAL_REG_WRITE(val64, &bar0->mc_rldram_test_ctrl, LF);

	val64 = readq(&bar0->mc_rldram_mrs);
	val64 |= MC_RLDRAM_QUEUE_SIZE_ENABLE;
	SPECIAL_REG_WRITE(val64, &bar0->mc_rldram_mrs, UF);

	val64 |= MC_RLDRAM_MRS_ENABLE;
	SPECIAL_REG_WRITE(val64, &bar0->mc_rldram_mrs, UF);

	while (iteration < 2) {
		val64 = 0x55555555aaaa0000ULL;
		if (iteration == 1) {
			val64 ^= 0xFFFFFFFFFFFF0000ULL;
		}
		writeq(val64, &bar0->mc_rldram_test_d0);

		val64 = 0xaaaa5a5555550000ULL;
		if (iteration == 1) {
			val64 ^= 0xFFFFFFFFFFFF0000ULL;
		}
		writeq(val64, &bar0->mc_rldram_test_d1);

		val64 = 0x55aaaaaaaa5a0000ULL;
		if (iteration == 1) {
			val64 ^= 0xFFFFFFFFFFFF0000ULL;
		}
		writeq(val64, &bar0->mc_rldram_test_d2);

		val64 = (u64) (0x0000003ffffe0100ULL);
		writeq(val64, &bar0->mc_rldram_test_add);

		val64 = MC_RLDRAM_TEST_MODE | MC_RLDRAM_TEST_WRITE |
		    	MC_RLDRAM_TEST_GO;
		SPECIAL_REG_WRITE(val64, &bar0->mc_rldram_test_ctrl, LF);

		for (cnt = 0; cnt < 5; cnt++) {
			val64 = readq(&bar0->mc_rldram_test_ctrl);
			if (val64 & MC_RLDRAM_TEST_DONE)
				break;
			msleep(200);
		}

		if (cnt == 5)
			break;

		val64 = MC_RLDRAM_TEST_MODE | MC_RLDRAM_TEST_GO;
		SPECIAL_REG_WRITE(val64, &bar0->mc_rldram_test_ctrl, LF);

		for (cnt = 0; cnt < 5; cnt++) {
			val64 = readq(&bar0->mc_rldram_test_ctrl);
			if (val64 & MC_RLDRAM_TEST_DONE)
				break;
			msleep(500);
		}

		if (cnt == 5)
			break;

		val64 = readq(&bar0->mc_rldram_test_ctrl);
		if (!(val64 & MC_RLDRAM_TEST_PASS))
			test_fail = 1;

		iteration++;
	}

	*data = test_fail;

	/* Bring the adapter out of test mode */
	SPECIAL_REG_WRITE(0, &bar0->mc_rldram_test_ctrl, LF);

	return test_fail;
}

/**
 *  s2io_ethtool_test - conducts 6 tsets to determine the health of card.
 *  @sp : private member of the device structure, which is a pointer to the
 *  s2io_nic structure.
 *  @ethtest : pointer to a ethtool command specific structure that will be
 *  returned to the user.
 *  @data : variable that returns the result of each of the test
 * conducted by the driver.
 * Description:
 *  This function conducts 6 tests ( 4 offline and 2 online) to determine
 *  the health of the card.
 * Return value:
 *  void
 */

static void s2io_ethtool_test(struct net_device *dev,
			      struct ethtool_test *ethtest,
			      uint64_t * data)
{
	struct s2io_nic *sp = dev->priv;
	int orig_state = netif_running(sp->dev);

	if (ethtest->flags == ETH_TEST_FL_OFFLINE) {
		/* Offline Tests. */
		if (orig_state)
			s2io_close(sp->dev);

		if (s2io_register_test(sp, &data[0]))
			ethtest->flags |= ETH_TEST_FL_FAILED;

		s2io_reset(sp);

		if (s2io_rldram_test(sp, &data[3]))
			ethtest->flags |= ETH_TEST_FL_FAILED;

		s2io_reset(sp);

		if (s2io_eeprom_test(sp, &data[1]))
			ethtest->flags |= ETH_TEST_FL_FAILED;

		if (s2io_bist_test(sp, &data[4]))
			ethtest->flags |= ETH_TEST_FL_FAILED;

		if (orig_state)
			s2io_open(sp->dev);

		data[2] = 0;
	} else {
		/* Online Tests. */
		if (!orig_state) {
			DBG_PRINT(ERR_DBG,
				  "%s: is not up, cannot run test\n",
				  dev->name);
			data[0] = -1;
			data[1] = -1;
			data[2] = -1;
			data[3] = -1;
			data[4] = -1;
		}

		if (s2io_link_test(sp, &data[2]))
			ethtest->flags |= ETH_TEST_FL_FAILED;

		data[0] = 0;
		data[1] = 0;
		data[3] = 0;
		data[4] = 0;
	}
}

static void s2io_get_ethtool_stats(struct net_device *dev,
				   struct ethtool_stats *estats,
				   u64 * tmp_stats)
{
	int i = 0, k;
	struct s2io_nic *sp = dev->priv;
	struct stat_block *stat_info = sp->mac_control.stats_info;

	s2io_updt_stats(sp);
	tmp_stats[i++] =
		(u64)le32_to_cpu(stat_info->tmac_frms_oflow) << 32  |
		le32_to_cpu(stat_info->tmac_frms);
	tmp_stats[i++] =
		(u64)le32_to_cpu(stat_info->tmac_data_octets_oflow) << 32 |
		le32_to_cpu(stat_info->tmac_data_octets);
	tmp_stats[i++] = le64_to_cpu(stat_info->tmac_drop_frms);
	tmp_stats[i++] =
		(u64)le32_to_cpu(stat_info->tmac_mcst_frms_oflow) << 32 |
		le32_to_cpu(stat_info->tmac_mcst_frms);
	tmp_stats[i++] =
		(u64)le32_to_cpu(stat_info->tmac_bcst_frms_oflow) << 32 |
		le32_to_cpu(stat_info->tmac_bcst_frms);
	tmp_stats[i++] = le64_to_cpu(stat_info->tmac_pause_ctrl_frms);
        tmp_stats[i++] =
                (u64)le32_to_cpu(stat_info->tmac_ttl_octets_oflow) << 32 |
                le32_to_cpu(stat_info->tmac_ttl_octets);
	tmp_stats[i++] =
                (u64)le32_to_cpu(stat_info->tmac_ucst_frms_oflow) << 32 |
                le32_to_cpu(stat_info->tmac_ucst_frms);
	tmp_stats[i++] =
                (u64)le32_to_cpu(stat_info->tmac_nucst_frms_oflow) << 32 |
                le32_to_cpu(stat_info->tmac_nucst_frms);
	tmp_stats[i++] =
		(u64)le32_to_cpu(stat_info->tmac_any_err_frms_oflow) << 32 |
		le32_to_cpu(stat_info->tmac_any_err_frms);
        tmp_stats[i++] = le64_to_cpu(stat_info->tmac_ttl_less_fb_octets);
	tmp_stats[i++] = le64_to_cpu(stat_info->tmac_vld_ip_octets);
	tmp_stats[i++] =
		(u64)le32_to_cpu(stat_info->tmac_vld_ip_oflow) << 32 |
		le32_to_cpu(stat_info->tmac_vld_ip);
	tmp_stats[i++] =
		(u64)le32_to_cpu(stat_info->tmac_drop_ip_oflow) << 32 |
		le32_to_cpu(stat_info->tmac_drop_ip);
	tmp_stats[i++] =
		(u64)le32_to_cpu(stat_info->tmac_icmp_oflow) << 32 |
		le32_to_cpu(stat_info->tmac_icmp);
	tmp_stats[i++] =
		(u64)le32_to_cpu(stat_info->tmac_rst_tcp_oflow) << 32 |
		le32_to_cpu(stat_info->tmac_rst_tcp);
	tmp_stats[i++] = le64_to_cpu(stat_info->tmac_tcp);
	tmp_stats[i++] = (u64)le32_to_cpu(stat_info->tmac_udp_oflow) << 32 |
		le32_to_cpu(stat_info->tmac_udp);
	tmp_stats[i++] =
		(u64)le32_to_cpu(stat_info->rmac_vld_frms_oflow) << 32 |
		le32_to_cpu(stat_info->rmac_vld_frms);
	tmp_stats[i++] =
		(u64)le32_to_cpu(stat_info->rmac_data_octets_oflow) << 32 |
		le32_to_cpu(stat_info->rmac_data_octets);
	tmp_stats[i++] = le64_to_cpu(stat_info->rmac_fcs_err_frms);
	tmp_stats[i++] = le64_to_cpu(stat_info->rmac_drop_frms);
	tmp_stats[i++] =
		(u64)le32_to_cpu(stat_info->rmac_vld_mcst_frms_oflow) << 32 |
		le32_to_cpu(stat_info->rmac_vld_mcst_frms);
	tmp_stats[i++] =
		(u64)le32_to_cpu(stat_info->rmac_vld_bcst_frms_oflow) << 32 |
		le32_to_cpu(stat_info->rmac_vld_bcst_frms);
	tmp_stats[i++] = le32_to_cpu(stat_info->rmac_in_rng_len_err_frms);
	tmp_stats[i++] = le32_to_cpu(stat_info->rmac_out_rng_len_err_frms);
	tmp_stats[i++] = le64_to_cpu(stat_info->rmac_long_frms);
	tmp_stats[i++] = le64_to_cpu(stat_info->rmac_pause_ctrl_frms);
	tmp_stats[i++] = le64_to_cpu(stat_info->rmac_unsup_ctrl_frms);
        tmp_stats[i++] =
                (u64)le32_to_cpu(stat_info->rmac_ttl_octets_oflow) << 32 |
		le32_to_cpu(stat_info->rmac_ttl_octets);
        tmp_stats[i++] =
                (u64)le32_to_cpu(stat_info->rmac_accepted_ucst_frms_oflow)
		<< 32 | le32_to_cpu(stat_info->rmac_accepted_ucst_frms);
	tmp_stats[i++] =
                (u64)le32_to_cpu(stat_info->rmac_accepted_nucst_frms_oflow)
                 << 32 | le32_to_cpu(stat_info->rmac_accepted_nucst_frms);
	tmp_stats[i++] =
		(u64)le32_to_cpu(stat_info->rmac_discarded_frms_oflow) << 32 |
		le32_to_cpu(stat_info->rmac_discarded_frms);
        tmp_stats[i++] =
                (u64)le32_to_cpu(stat_info->rmac_drop_events_oflow)
                 << 32 | le32_to_cpu(stat_info->rmac_drop_events);
        tmp_stats[i++] = le64_to_cpu(stat_info->rmac_ttl_less_fb_octets);
        tmp_stats[i++] = le64_to_cpu(stat_info->rmac_ttl_frms);
	tmp_stats[i++] =
		(u64)le32_to_cpu(stat_info->rmac_usized_frms_oflow) << 32 |
		le32_to_cpu(stat_info->rmac_usized_frms);
	tmp_stats[i++] =
		(u64)le32_to_cpu(stat_info->rmac_osized_frms_oflow) << 32 |
		le32_to_cpu(stat_info->rmac_osized_frms);
	tmp_stats[i++] =
		(u64)le32_to_cpu(stat_info->rmac_frag_frms_oflow) << 32 |
		le32_to_cpu(stat_info->rmac_frag_frms);
	tmp_stats[i++] =
		(u64)le32_to_cpu(stat_info->rmac_jabber_frms_oflow) << 32 |
		le32_to_cpu(stat_info->rmac_jabber_frms);
	tmp_stats[i++] = le64_to_cpu(stat_info->rmac_ttl_64_frms);
        tmp_stats[i++] = le64_to_cpu(stat_info->rmac_ttl_65_127_frms);
        tmp_stats[i++] = le64_to_cpu(stat_info->rmac_ttl_128_255_frms);
        tmp_stats[i++] = le64_to_cpu(stat_info->rmac_ttl_256_511_frms);
        tmp_stats[i++] = le64_to_cpu(stat_info->rmac_ttl_512_1023_frms);
        tmp_stats[i++] = le64_to_cpu(stat_info->rmac_ttl_1024_1518_frms);
	tmp_stats[i++] =
		(u64)le32_to_cpu(stat_info->rmac_ip_oflow) << 32 |
		le32_to_cpu(stat_info->rmac_ip);
	tmp_stats[i++] = le64_to_cpu(stat_info->rmac_ip_octets);
	tmp_stats[i++] = le32_to_cpu(stat_info->rmac_hdr_err_ip);
	tmp_stats[i++] =
		(u64)le32_to_cpu(stat_info->rmac_drop_ip_oflow) << 32 |
		le32_to_cpu(stat_info->rmac_drop_ip);
	tmp_stats[i++] =
		(u64)le32_to_cpu(stat_info->rmac_icmp_oflow) << 32 |
		le32_to_cpu(stat_info->rmac_icmp);
	tmp_stats[i++] = le64_to_cpu(stat_info->rmac_tcp);
	tmp_stats[i++] =
		(u64)le32_to_cpu(stat_info->rmac_udp_oflow) << 32 |
		le32_to_cpu(stat_info->rmac_udp);
	tmp_stats[i++] =
		(u64)le32_to_cpu(stat_info->rmac_err_drp_udp_oflow) << 32 |
		le32_to_cpu(stat_info->rmac_err_drp_udp);
	tmp_stats[i++] = le64_to_cpu(stat_info->rmac_xgmii_err_sym);
        tmp_stats[i++] = le64_to_cpu(stat_info->rmac_frms_q0);
        tmp_stats[i++] = le64_to_cpu(stat_info->rmac_frms_q1);
        tmp_stats[i++] = le64_to_cpu(stat_info->rmac_frms_q2);
        tmp_stats[i++] = le64_to_cpu(stat_info->rmac_frms_q3);
        tmp_stats[i++] = le64_to_cpu(stat_info->rmac_frms_q4);
        tmp_stats[i++] = le64_to_cpu(stat_info->rmac_frms_q5);
        tmp_stats[i++] = le64_to_cpu(stat_info->rmac_frms_q6);
        tmp_stats[i++] = le64_to_cpu(stat_info->rmac_frms_q7);
        tmp_stats[i++] = le16_to_cpu(stat_info->rmac_full_q0);
        tmp_stats[i++] = le16_to_cpu(stat_info->rmac_full_q1);
        tmp_stats[i++] = le16_to_cpu(stat_info->rmac_full_q2);
        tmp_stats[i++] = le16_to_cpu(stat_info->rmac_full_q3);
        tmp_stats[i++] = le16_to_cpu(stat_info->rmac_full_q4);
        tmp_stats[i++] = le16_to_cpu(stat_info->rmac_full_q5);
        tmp_stats[i++] = le16_to_cpu(stat_info->rmac_full_q6);
        tmp_stats[i++] = le16_to_cpu(stat_info->rmac_full_q7);
	tmp_stats[i++] =
		(u64)le32_to_cpu(stat_info->rmac_pause_cnt_oflow) << 32 |
		le32_to_cpu(stat_info->rmac_pause_cnt);
	tmp_stats[i++] = le64_to_cpu(stat_info->rmac_xgmii_data_err_cnt);
        tmp_stats[i++] = le64_to_cpu(stat_info->rmac_xgmii_ctrl_err_cnt);
	tmp_stats[i++] =
		(u64)le32_to_cpu(stat_info->rmac_accepted_ip_oflow) << 32 |
		le32_to_cpu(stat_info->rmac_accepted_ip);
	tmp_stats[i++] = le32_to_cpu(stat_info->rmac_err_tcp);
	tmp_stats[i++] = le32_to_cpu(stat_info->rd_req_cnt);
	tmp_stats[i++] = le32_to_cpu(stat_info->new_rd_req_cnt);
	tmp_stats[i++] = le32_to_cpu(stat_info->new_rd_req_rtry_cnt);
	tmp_stats[i++] = le32_to_cpu(stat_info->rd_rtry_cnt);
	tmp_stats[i++] = le32_to_cpu(stat_info->wr_rtry_rd_ack_cnt);
	tmp_stats[i++] = le32_to_cpu(stat_info->wr_req_cnt);
	tmp_stats[i++] = le32_to_cpu(stat_info->new_wr_req_cnt);
	tmp_stats[i++] = le32_to_cpu(stat_info->new_wr_req_rtry_cnt);
	tmp_stats[i++] = le32_to_cpu(stat_info->wr_rtry_cnt);
	tmp_stats[i++] = le32_to_cpu(stat_info->wr_disc_cnt);
	tmp_stats[i++] = le32_to_cpu(stat_info->rd_rtry_wr_ack_cnt);
	tmp_stats[i++] = le32_to_cpu(stat_info->txp_wr_cnt);
	tmp_stats[i++] = le32_to_cpu(stat_info->txd_rd_cnt);
	tmp_stats[i++] = le32_to_cpu(stat_info->txd_wr_cnt);
	tmp_stats[i++] = le32_to_cpu(stat_info->rxd_rd_cnt);
	tmp_stats[i++] = le32_to_cpu(stat_info->rxd_wr_cnt);
	tmp_stats[i++] = le32_to_cpu(stat_info->txf_rd_cnt);
	tmp_stats[i++] = le32_to_cpu(stat_info->rxf_wr_cnt);

	/* Enhanced statistics exist only for Hercules */
	if(sp->device_type == XFRAME_II_DEVICE) {
		tmp_stats[i++] =
				le64_to_cpu(stat_info->rmac_ttl_1519_4095_frms);
		tmp_stats[i++] =
				le64_to_cpu(stat_info->rmac_ttl_4096_8191_frms);
		tmp_stats[i++] =
				le64_to_cpu(stat_info->rmac_ttl_8192_max_frms);
		tmp_stats[i++] = le64_to_cpu(stat_info->rmac_ttl_gt_max_frms);
		tmp_stats[i++] = le64_to_cpu(stat_info->rmac_osized_alt_frms);
		tmp_stats[i++] = le64_to_cpu(stat_info->rmac_jabber_alt_frms);
		tmp_stats[i++] = le64_to_cpu(stat_info->rmac_gt_max_alt_frms);
		tmp_stats[i++] = le64_to_cpu(stat_info->rmac_vlan_frms);
		tmp_stats[i++] = le32_to_cpu(stat_info->rmac_len_discard);
		tmp_stats[i++] = le32_to_cpu(stat_info->rmac_fcs_discard);
		tmp_stats[i++] = le32_to_cpu(stat_info->rmac_pf_discard);
		tmp_stats[i++] = le32_to_cpu(stat_info->rmac_da_discard);
		tmp_stats[i++] = le32_to_cpu(stat_info->rmac_red_discard);
		tmp_stats[i++] = le32_to_cpu(stat_info->rmac_rts_discard);
		tmp_stats[i++] = le32_to_cpu(stat_info->rmac_ingm_full_discard);
		tmp_stats[i++] = le32_to_cpu(stat_info->link_fault_cnt);
	}

	tmp_stats[i++] = 0;
	tmp_stats[i++] = stat_info->sw_stat.single_ecc_errs;
	tmp_stats[i++] = stat_info->sw_stat.double_ecc_errs;
	tmp_stats[i++] = stat_info->sw_stat.parity_err_cnt;
	tmp_stats[i++] = stat_info->sw_stat.serious_err_cnt;
	tmp_stats[i++] = stat_info->sw_stat.soft_reset_cnt;
	tmp_stats[i++] = stat_info->sw_stat.fifo_full_cnt;
	for (k = 0; k < MAX_RX_RINGS; k++)
		tmp_stats[i++] = stat_info->sw_stat.ring_full_cnt[k];
	tmp_stats[i++] = stat_info->xpak_stat.alarm_transceiver_temp_high;
	tmp_stats[i++] = stat_info->xpak_stat.alarm_transceiver_temp_low;
	tmp_stats[i++] = stat_info->xpak_stat.alarm_laser_bias_current_high;
	tmp_stats[i++] = stat_info->xpak_stat.alarm_laser_bias_current_low;
	tmp_stats[i++] = stat_info->xpak_stat.alarm_laser_output_power_high;
	tmp_stats[i++] = stat_info->xpak_stat.alarm_laser_output_power_low;
	tmp_stats[i++] = stat_info->xpak_stat.warn_transceiver_temp_high;
	tmp_stats[i++] = stat_info->xpak_stat.warn_transceiver_temp_low;
	tmp_stats[i++] = stat_info->xpak_stat.warn_laser_bias_current_high;
	tmp_stats[i++] = stat_info->xpak_stat.warn_laser_bias_current_low;
	tmp_stats[i++] = stat_info->xpak_stat.warn_laser_output_power_high;
	tmp_stats[i++] = stat_info->xpak_stat.warn_laser_output_power_low;
	tmp_stats[i++] = stat_info->sw_stat.clubbed_frms_cnt;
	tmp_stats[i++] = stat_info->sw_stat.sending_both;
	tmp_stats[i++] = stat_info->sw_stat.outof_sequence_pkts;
	tmp_stats[i++] = stat_info->sw_stat.flush_max_pkts;
	if (stat_info->sw_stat.num_aggregations) {
		u64 tmp = stat_info->sw_stat.sum_avg_pkts_aggregated;
		int count = 0;
		/*
		 * Since 64-bit divide does not work on all platforms,
		 * do repeated subtraction.
		 */
		while (tmp >= stat_info->sw_stat.num_aggregations) {
			tmp -= stat_info->sw_stat.num_aggregations;
			count++;
		}
		tmp_stats[i++] = count;
	}
	else
		tmp_stats[i++] = 0;
	tmp_stats[i++] = stat_info->sw_stat.mem_alloc_fail_cnt;
	tmp_stats[i++] = stat_info->sw_stat.pci_map_fail_cnt;
	tmp_stats[i++] = stat_info->sw_stat.watchdog_timer_cnt;
	tmp_stats[i++] = stat_info->sw_stat.mem_allocated;
	tmp_stats[i++] = stat_info->sw_stat.mem_freed;
	tmp_stats[i++] = stat_info->sw_stat.link_up_cnt;
	tmp_stats[i++] = stat_info->sw_stat.link_down_cnt;
	tmp_stats[i++] = stat_info->sw_stat.link_up_time;
	tmp_stats[i++] = stat_info->sw_stat.link_down_time;

	tmp_stats[i++] = stat_info->sw_stat.tx_buf_abort_cnt;
	tmp_stats[i++] = stat_info->sw_stat.tx_desc_abort_cnt;
	tmp_stats[i++] = stat_info->sw_stat.tx_parity_err_cnt;
	tmp_stats[i++] = stat_info->sw_stat.tx_link_loss_cnt;
	tmp_stats[i++] = stat_info->sw_stat.tx_list_proc_err_cnt;

	tmp_stats[i++] = stat_info->sw_stat.rx_parity_err_cnt;
	tmp_stats[i++] = stat_info->sw_stat.rx_abort_cnt;
	tmp_stats[i++] = stat_info->sw_stat.rx_parity_abort_cnt;
	tmp_stats[i++] = stat_info->sw_stat.rx_rda_fail_cnt;
	tmp_stats[i++] = stat_info->sw_stat.rx_unkn_prot_cnt;
	tmp_stats[i++] = stat_info->sw_stat.rx_fcs_err_cnt;
	tmp_stats[i++] = stat_info->sw_stat.rx_buf_size_err_cnt;
	tmp_stats[i++] = stat_info->sw_stat.rx_rxd_corrupt_cnt;
	tmp_stats[i++] = stat_info->sw_stat.rx_unkn_err_cnt;
	tmp_stats[i++] = stat_info->sw_stat.tda_err_cnt;
	tmp_stats[i++] = stat_info->sw_stat.pfc_err_cnt;
	tmp_stats[i++] = stat_info->sw_stat.pcc_err_cnt;
	tmp_stats[i++] = stat_info->sw_stat.tti_err_cnt;
	tmp_stats[i++] = stat_info->sw_stat.tpa_err_cnt;
	tmp_stats[i++] = stat_info->sw_stat.sm_err_cnt;
	tmp_stats[i++] = stat_info->sw_stat.lso_err_cnt;
	tmp_stats[i++] = stat_info->sw_stat.mac_tmac_err_cnt;
	tmp_stats[i++] = stat_info->sw_stat.mac_rmac_err_cnt;
	tmp_stats[i++] = stat_info->sw_stat.xgxs_txgxs_err_cnt;
	tmp_stats[i++] = stat_info->sw_stat.xgxs_rxgxs_err_cnt;
	tmp_stats[i++] = stat_info->sw_stat.rc_err_cnt;
	tmp_stats[i++] = stat_info->sw_stat.prc_pcix_err_cnt;
	tmp_stats[i++] = stat_info->sw_stat.rpa_err_cnt;
	tmp_stats[i++] = stat_info->sw_stat.rda_err_cnt;
	tmp_stats[i++] = stat_info->sw_stat.rti_err_cnt;
	tmp_stats[i++] = stat_info->sw_stat.mc_err_cnt;
}

static int s2io_ethtool_get_regs_len(struct net_device *dev)
{
	return (XENA_REG_SPACE);
}


static u32 s2io_ethtool_get_rx_csum(struct net_device * dev)
{
	struct s2io_nic *sp = dev->priv;

	return (sp->rx_csum);
}

static int s2io_ethtool_set_rx_csum(struct net_device *dev, u32 data)
{
	struct s2io_nic *sp = dev->priv;

	if (data)
		sp->rx_csum = 1;
	else
		sp->rx_csum = 0;

	return 0;
}

static int s2io_get_eeprom_len(struct net_device *dev)
{
	return (XENA_EEPROM_SPACE);
}

static int s2io_get_sset_count(struct net_device *dev, int sset)
{
	struct s2io_nic *sp = dev->priv;

	switch (sset) {
	case ETH_SS_TEST:
		return S2IO_TEST_LEN;
	case ETH_SS_STATS:
		switch(sp->device_type) {
		case XFRAME_I_DEVICE:
			return XFRAME_I_STAT_LEN;
		case XFRAME_II_DEVICE:
			return XFRAME_II_STAT_LEN;
		default:
			return 0;
		}
	default:
		return -EOPNOTSUPP;
	}
}

static void s2io_ethtool_get_strings(struct net_device *dev,
				     u32 stringset, u8 * data)
{
	int stat_size = 0;
	struct s2io_nic *sp = dev->priv;

	switch (stringset) {
	case ETH_SS_TEST:
		memcpy(data, s2io_gstrings, S2IO_STRINGS_LEN);
		break;
	case ETH_SS_STATS:
		stat_size = sizeof(ethtool_xena_stats_keys);
		memcpy(data, &ethtool_xena_stats_keys,stat_size);
		if(sp->device_type == XFRAME_II_DEVICE) {
			memcpy(data + stat_size,
				&ethtool_enhanced_stats_keys,
				sizeof(ethtool_enhanced_stats_keys));
			stat_size += sizeof(ethtool_enhanced_stats_keys);
		}

		memcpy(data + stat_size, &ethtool_driver_stats_keys,
			sizeof(ethtool_driver_stats_keys));
	}
}

static int s2io_ethtool_op_set_tx_csum(struct net_device *dev, u32 data)
{
	if (data)
		dev->features |= NETIF_F_IP_CSUM;
	else
		dev->features &= ~NETIF_F_IP_CSUM;

	return 0;
}

static u32 s2io_ethtool_op_get_tso(struct net_device *dev)
{
	return (dev->features & NETIF_F_TSO) != 0;
}
static int s2io_ethtool_op_set_tso(struct net_device *dev, u32 data)
{
	if (data)
		dev->features |= (NETIF_F_TSO | NETIF_F_TSO6);
	else
		dev->features &= ~(NETIF_F_TSO | NETIF_F_TSO6);

	return 0;
}

static const struct ethtool_ops netdev_ethtool_ops = {
	.get_settings = s2io_ethtool_gset,
	.set_settings = s2io_ethtool_sset,
	.get_drvinfo = s2io_ethtool_gdrvinfo,
	.get_regs_len = s2io_ethtool_get_regs_len,
	.get_regs = s2io_ethtool_gregs,
	.get_link = ethtool_op_get_link,
	.get_eeprom_len = s2io_get_eeprom_len,
	.get_eeprom = s2io_ethtool_geeprom,
	.set_eeprom = s2io_ethtool_seeprom,
	.get_ringparam = s2io_ethtool_gringparam,
	.get_pauseparam = s2io_ethtool_getpause_data,
	.set_pauseparam = s2io_ethtool_setpause_data,
	.get_rx_csum = s2io_ethtool_get_rx_csum,
	.set_rx_csum = s2io_ethtool_set_rx_csum,
	.set_tx_csum = s2io_ethtool_op_set_tx_csum,
	.set_sg = ethtool_op_set_sg,
	.get_tso = s2io_ethtool_op_get_tso,
	.set_tso = s2io_ethtool_op_set_tso,
	.set_ufo = ethtool_op_set_ufo,
	.self_test = s2io_ethtool_test,
	.get_strings = s2io_ethtool_get_strings,
	.phys_id = s2io_ethtool_idnic,
	.get_ethtool_stats = s2io_get_ethtool_stats,
	.get_sset_count = s2io_get_sset_count,
};

/**
 *  s2io_ioctl - Entry point for the Ioctl
 *  @dev :  Device pointer.
 *  @ifr :  An IOCTL specefic structure, that can contain a pointer to
 *  a proprietary structure used to pass information to the driver.
 *  @cmd :  This is used to distinguish between the different commands that
 *  can be passed to the IOCTL functions.
 *  Description:
 *  Currently there are no special functionality supported in IOCTL, hence
 *  function always return EOPNOTSUPPORTED
 */

static int s2io_ioctl(struct net_device *dev, struct ifreq *rq, int cmd)
{
	return -EOPNOTSUPP;
}

/**
 *  s2io_change_mtu - entry point to change MTU size for the device.
 *   @dev : device pointer.
 *   @new_mtu : the new MTU size for the device.
 *   Description: A driver entry point to change MTU size for the device.
 *   Before changing the MTU the device must be stopped.
 *  Return value:
 *   0 on success and an appropriate (-)ve integer as defined in errno.h
 *   file on failure.
 */

static int s2io_change_mtu(struct net_device *dev, int new_mtu)
{
	struct s2io_nic *sp = dev->priv;
	int ret = 0;

	if ((new_mtu < MIN_MTU) || (new_mtu > S2IO_JUMBO_SIZE)) {
		DBG_PRINT(ERR_DBG, "%s: MTU size is invalid.\n",
			  dev->name);
		return -EPERM;
	}

	dev->mtu = new_mtu;
	if (netif_running(dev)) {
		s2io_stop_all_tx_queue(sp);
		s2io_card_down(sp);
		ret = s2io_card_up(sp);
		if (ret) {
			DBG_PRINT(ERR_DBG, "%s: Device bring up failed\n",
				  __FUNCTION__);
			return ret;
		}
		s2io_wake_all_tx_queue(sp);
	} else { /* Device is down */
		struct XENA_dev_config __iomem *bar0 = sp->bar0;
		u64 val64 = new_mtu;

		writeq(vBIT(val64, 2, 14), &bar0->rmac_max_pyld_len);
	}

	return ret;
}

/**
 *  s2io_tasklet - Bottom half of the ISR.
 *  @dev_adr : address of the device structure in dma_addr_t format.
 *  Description:
 *  This is the tasklet or the bottom half of the ISR. This is
 *  an extension of the ISR which is scheduled by the scheduler to be run
 *  when the load on the CPU is low. All low priority tasks of the ISR can
 *  be pushed into the tasklet. For now the tasklet is used only to
 *  replenish the Rx buffers in the Rx buffer descriptors.
 *  Return value:
 *  void.
 */

static void s2io_tasklet(unsigned long dev_addr)
{
	struct net_device *dev = (struct net_device *) dev_addr;
	struct s2io_nic *sp = dev->priv;
	int i, ret;
	struct mac_info *mac_control;
	struct config_param *config;

	mac_control = &sp->mac_control;
	config = &sp->config;

	if (!TASKLET_IN_USE) {
		for (i = 0; i < config->rx_ring_num; i++) {
			ret = fill_rx_buffers(sp, i);
			if (ret == -ENOMEM) {
				DBG_PRINT(INFO_DBG, "%s: Out of ",
					  dev->name);
				DBG_PRINT(INFO_DBG, "memory in tasklet\n");
				break;
			} else if (ret == -EFILL) {
				DBG_PRINT(INFO_DBG,
					  "%s: Rx Ring %d is full\n",
					  dev->name, i);
				break;
			}
		}
		clear_bit(0, (&sp->tasklet_status));
	}
}

/**
 * s2io_set_link - Set the LInk status
 * @data: long pointer to device private structue
 * Description: Sets the link status for the adapter
 */

static void s2io_set_link(struct work_struct *work)
{
	struct s2io_nic *nic = container_of(work, struct s2io_nic, set_link_task);
	struct net_device *dev = nic->dev;
	struct XENA_dev_config __iomem *bar0 = nic->bar0;
	register u64 val64;
	u16 subid;

	rtnl_lock();

	if (!netif_running(dev))
		goto out_unlock;

	if (test_and_set_bit(__S2IO_STATE_LINK_TASK, &(nic->state))) {
		/* The card is being reset, no point doing anything */
		goto out_unlock;
	}

	subid = nic->pdev->subsystem_device;
	if (s2io_link_fault_indication(nic) == MAC_RMAC_ERR_TIMER) {
		/*
		 * Allow a small delay for the NICs self initiated
		 * cleanup to complete.
		 */
		msleep(100);
	}

	val64 = readq(&bar0->adapter_status);
	if (LINK_IS_UP(val64)) {
		if (!(readq(&bar0->adapter_control) & ADAPTER_CNTL_EN)) {
			if (verify_xena_quiescence(nic)) {
				val64 = readq(&bar0->adapter_control);
				val64 |= ADAPTER_CNTL_EN;
				writeq(val64, &bar0->adapter_control);
				if (CARDS_WITH_FAULTY_LINK_INDICATORS(
					nic->device_type, subid)) {
					val64 = readq(&bar0->gpio_control);
					val64 |= GPIO_CTRL_GPIO_0;
					writeq(val64, &bar0->gpio_control);
					val64 = readq(&bar0->gpio_control);
				} else {
					val64 |= ADAPTER_LED_ON;
					writeq(val64, &bar0->adapter_control);
				}
				nic->device_enabled_once = TRUE;
			} else {
				DBG_PRINT(ERR_DBG, "%s: Error: ", dev->name);
				DBG_PRINT(ERR_DBG, "device is not Quiescent\n");
				s2io_stop_all_tx_queue(nic);
			}
		}
		val64 = readq(&bar0->adapter_control);
		val64 |= ADAPTER_LED_ON;
		writeq(val64, &bar0->adapter_control);
		s2io_link(nic, LINK_UP);
	} else {
		if (CARDS_WITH_FAULTY_LINK_INDICATORS(nic->device_type,
						      subid)) {
			val64 = readq(&bar0->gpio_control);
			val64 &= ~GPIO_CTRL_GPIO_0;
			writeq(val64, &bar0->gpio_control);
			val64 = readq(&bar0->gpio_control);
		}
		/* turn off LED */
		val64 = readq(&bar0->adapter_control);
		val64 = val64 &(~ADAPTER_LED_ON);
		writeq(val64, &bar0->adapter_control);
		s2io_link(nic, LINK_DOWN);
	}
	clear_bit(__S2IO_STATE_LINK_TASK, &(nic->state));

out_unlock:
	rtnl_unlock();
}

static int set_rxd_buffer_pointer(struct s2io_nic *sp, struct RxD_t *rxdp,
				struct buffAdd *ba,
				struct sk_buff **skb, u64 *temp0, u64 *temp1,
				u64 *temp2, int size)
{
	struct net_device *dev = sp->dev;
	struct swStat *stats = &sp->mac_control.stats_info->sw_stat;

	if ((sp->rxd_mode == RXD_MODE_1) && (rxdp->Host_Control == 0)) {
		struct RxD1 *rxdp1 = (struct RxD1 *)rxdp;
		/* allocate skb */
		if (*skb) {
			DBG_PRINT(INFO_DBG, "SKB is not NULL\n");
			/*
			 * As Rx frame are not going to be processed,
			 * using same mapped address for the Rxd
			 * buffer pointer
			 */
			rxdp1->Buffer0_ptr = *temp0;
		} else {
			*skb = dev_alloc_skb(size);
			if (!(*skb)) {
				DBG_PRINT(INFO_DBG, "%s: Out of ", dev->name);
				DBG_PRINT(INFO_DBG, "memory to allocate ");
				DBG_PRINT(INFO_DBG, "1 buf mode SKBs\n");
				sp->mac_control.stats_info->sw_stat. \
					mem_alloc_fail_cnt++;
				return -ENOMEM ;
			}
			sp->mac_control.stats_info->sw_stat.mem_allocated
				+= (*skb)->truesize;
			/* storing the mapped addr in a temp variable
			 * such it will be used for next rxd whose
			 * Host Control is NULL
			 */
			rxdp1->Buffer0_ptr = *temp0 =
				pci_map_single( sp->pdev, (*skb)->data,
					size - NET_IP_ALIGN,
					PCI_DMA_FROMDEVICE);
			if( (rxdp1->Buffer0_ptr == 0) ||
				(rxdp1->Buffer0_ptr == DMA_ERROR_CODE)) {
				goto memalloc_failed;
			}
			rxdp->Host_Control = (unsigned long) (*skb);
		}
	} else if ((sp->rxd_mode == RXD_MODE_3B) && (rxdp->Host_Control == 0)) {
		struct RxD3 *rxdp3 = (struct RxD3 *)rxdp;
		/* Two buffer Mode */
		if (*skb) {
			rxdp3->Buffer2_ptr = *temp2;
			rxdp3->Buffer0_ptr = *temp0;
			rxdp3->Buffer1_ptr = *temp1;
		} else {
			*skb = dev_alloc_skb(size);
			if (!(*skb)) {
				DBG_PRINT(INFO_DBG, "%s: Out of ", dev->name);
				DBG_PRINT(INFO_DBG, "memory to allocate ");
				DBG_PRINT(INFO_DBG, "2 buf mode SKBs\n");
				sp->mac_control.stats_info->sw_stat. \
					mem_alloc_fail_cnt++;
				return -ENOMEM;
			}
			sp->mac_control.stats_info->sw_stat.mem_allocated
				+= (*skb)->truesize;
			rxdp3->Buffer2_ptr = *temp2 =
				pci_map_single(sp->pdev, (*skb)->data,
					       dev->mtu + 4,
					       PCI_DMA_FROMDEVICE);
			if( (rxdp3->Buffer2_ptr == 0) ||
				(rxdp3->Buffer2_ptr == DMA_ERROR_CODE)) {
				goto memalloc_failed;
			}
			rxdp3->Buffer0_ptr = *temp0 =
				pci_map_single( sp->pdev, ba->ba_0, BUF0_LEN,
						PCI_DMA_FROMDEVICE);
			if( (rxdp3->Buffer0_ptr == 0) ||
				(rxdp3->Buffer0_ptr == DMA_ERROR_CODE)) {
				pci_unmap_single (sp->pdev,
					(dma_addr_t)rxdp3->Buffer2_ptr,
					dev->mtu + 4, PCI_DMA_FROMDEVICE);
				goto memalloc_failed;
			}
			rxdp->Host_Control = (unsigned long) (*skb);

			/* Buffer-1 will be dummy buffer not used */
			rxdp3->Buffer1_ptr = *temp1 =
				pci_map_single(sp->pdev, ba->ba_1, BUF1_LEN,
						PCI_DMA_FROMDEVICE);
			if( (rxdp3->Buffer1_ptr == 0) ||
				(rxdp3->Buffer1_ptr == DMA_ERROR_CODE)) {
				pci_unmap_single (sp->pdev,
					(dma_addr_t)rxdp3->Buffer0_ptr,
					BUF0_LEN, PCI_DMA_FROMDEVICE);
				pci_unmap_single (sp->pdev,
					(dma_addr_t)rxdp3->Buffer2_ptr,
					dev->mtu + 4, PCI_DMA_FROMDEVICE);
				goto memalloc_failed;
			}
		}
	}
	return 0;
	memalloc_failed:
		stats->pci_map_fail_cnt++;
		stats->mem_freed += (*skb)->truesize;
		dev_kfree_skb(*skb);
		return -ENOMEM;
}

static void set_rxd_buffer_size(struct s2io_nic *sp, struct RxD_t *rxdp,
				int size)
{
	struct net_device *dev = sp->dev;
	if (sp->rxd_mode == RXD_MODE_1) {
		rxdp->Control_2 = SET_BUFFER0_SIZE_1( size - NET_IP_ALIGN);
	} else if (sp->rxd_mode == RXD_MODE_3B) {
		rxdp->Control_2 = SET_BUFFER0_SIZE_3(BUF0_LEN);
		rxdp->Control_2 |= SET_BUFFER1_SIZE_3(1);
		rxdp->Control_2 |= SET_BUFFER2_SIZE_3( dev->mtu + 4);
	}
}

static  int rxd_owner_bit_reset(struct s2io_nic *sp)
{
	int i, j, k, blk_cnt = 0, size;
	struct mac_info * mac_control = &sp->mac_control;
	struct config_param *config = &sp->config;
	struct net_device *dev = sp->dev;
	struct RxD_t *rxdp = NULL;
	struct sk_buff *skb = NULL;
	struct buffAdd *ba = NULL;
	u64 temp0_64 = 0, temp1_64 = 0, temp2_64 = 0;

	/* Calculate the size based on ring mode */
	size = dev->mtu + HEADER_ETHERNET_II_802_3_SIZE +
		HEADER_802_2_SIZE + HEADER_SNAP_SIZE;
	if (sp->rxd_mode == RXD_MODE_1)
		size += NET_IP_ALIGN;
	else if (sp->rxd_mode == RXD_MODE_3B)
		size = dev->mtu + ALIGN_SIZE + BUF0_LEN + 4;

	for (i = 0; i < config->rx_ring_num; i++) {
		blk_cnt = config->rx_cfg[i].num_rxd /
			(rxd_count[sp->rxd_mode] +1);

		for (j = 0; j < blk_cnt; j++) {
			for (k = 0; k < rxd_count[sp->rxd_mode]; k++) {
				rxdp = mac_control->rings[i].
					rx_blocks[j].rxds[k].virt_addr;
				if(sp->rxd_mode == RXD_MODE_3B)
					ba = &mac_control->rings[i].ba[j][k];
				if (set_rxd_buffer_pointer(sp, rxdp, ba,
						       &skb,(u64 *)&temp0_64,
						       (u64 *)&temp1_64,
						       (u64 *)&temp2_64,
							size) == ENOMEM) {
					return 0;
				}

				set_rxd_buffer_size(sp, rxdp, size);
				wmb();
				/* flip the Ownership bit to Hardware */
				rxdp->Control_1 |= RXD_OWN_XENA;
			}
		}
	}
	return 0;

}

static int s2io_add_isr(struct s2io_nic * sp)
{
	int ret = 0;
	struct net_device *dev = sp->dev;
	int err = 0;

	if (sp->config.intr_type == MSI_X)
		ret = s2io_enable_msi_x(sp);
	if (ret) {
		DBG_PRINT(ERR_DBG, "%s: Defaulting to INTA\n", dev->name);
		sp->config.intr_type = INTA;
	}

	/* Store the values of the MSIX table in the struct s2io_nic structure */
	store_xmsi_data(sp);

	/* After proper initialization of H/W, register ISR */
	if (sp->config.intr_type == MSI_X) {
		int i, msix_tx_cnt=0,msix_rx_cnt=0;

		for (i=1; (sp->s2io_entries[i].in_use == MSIX_FLG); i++) {
			if (sp->s2io_entries[i].type == MSIX_FIFO_TYPE) {
				sprintf(sp->desc[i], "%s:MSI-X-%d-TX",
					dev->name, i);
				err = request_irq(sp->entries[i].vector,
					  s2io_msix_fifo_handle, 0, sp->desc[i],
						  sp->s2io_entries[i].arg);
				/* If either data or addr is zero print it */
				if(!(sp->msix_info[i].addr &&
					sp->msix_info[i].data)) {
					DBG_PRINT(ERR_DBG, "%s @ Addr:0x%llx "
						"Data:0x%llx\n",sp->desc[i],
						(unsigned long long)
						sp->msix_info[i].addr,
						(unsigned long long)
						sp->msix_info[i].data);
				} else {
					msix_tx_cnt++;
				}
			} else {
				sprintf(sp->desc[i], "%s:MSI-X-%d-RX",
					dev->name, i);
				err = request_irq(sp->entries[i].vector,
					  s2io_msix_ring_handle, 0, sp->desc[i],
						  sp->s2io_entries[i].arg);
				/* If either data or addr is zero print it */
				if(!(sp->msix_info[i].addr &&
					sp->msix_info[i].data)) {
					DBG_PRINT(ERR_DBG, "%s @ Addr:0x%llx "
						"Data:0x%llx\n",sp->desc[i],
						(unsigned long long)
						sp->msix_info[i].addr,
						(unsigned long long)
						sp->msix_info[i].data);
				} else {
					msix_rx_cnt++;
				}
			}
			if (err) {
				remove_msix_isr(sp);
				DBG_PRINT(ERR_DBG,"%s:MSI-X-%d registration "
					  "failed\n", dev->name, i);
				DBG_PRINT(ERR_DBG, "%s: defaulting to INTA\n",
						 dev->name);
				sp->config.intr_type = INTA;
				break;
			}
			sp->s2io_entries[i].in_use = MSIX_REGISTERED_SUCCESS;
		}
		if (!err) {
			printk(KERN_INFO "MSI-X-TX %d entries enabled\n",
				msix_tx_cnt);
			printk(KERN_INFO "MSI-X-RX %d entries enabled\n",
				msix_rx_cnt);
		}
	}
	if (sp->config.intr_type == INTA) {
		err = request_irq((int) sp->pdev->irq, s2io_isr, IRQF_SHARED,
				sp->name, dev);
		if (err) {
			DBG_PRINT(ERR_DBG, "%s: ISR registration failed\n",
				  dev->name);
			return -1;
		}
	}
	return 0;
}
static void s2io_rem_isr(struct s2io_nic * sp)
{
	if (sp->config.intr_type == MSI_X)
		remove_msix_isr(sp);
	else
		remove_inta_isr(sp);
}

static void do_s2io_card_down(struct s2io_nic * sp, int do_io)
{
	int cnt = 0;
	struct XENA_dev_config __iomem *bar0 = sp->bar0;
	unsigned long flags;
	register u64 val64 = 0;
	struct config_param *config;
	config = &sp->config;

	if (!is_s2io_card_up(sp))
		return;

	del_timer_sync(&sp->alarm_timer);
	/* If s2io_set_link task is executing, wait till it completes. */
	while (test_and_set_bit(__S2IO_STATE_LINK_TASK, &(sp->state))) {
		msleep(50);
	}
	clear_bit(__S2IO_STATE_CARD_UP, &sp->state);

	/* Disable napi */
	if (config->napi)
		napi_disable(&sp->napi);

	/* disable Tx and Rx traffic on the NIC */
	if (do_io)
		stop_nic(sp);

	s2io_rem_isr(sp);

	/* Kill tasklet. */
	tasklet_kill(&sp->task);

	/* Check if the device is Quiescent and then Reset the NIC */
	while(do_io) {
		/* As per the HW requirement we need to replenish the
		 * receive buffer to avoid the ring bump. Since there is
		 * no intention of processing the Rx frame at this pointwe are
		 * just settting the ownership bit of rxd in Each Rx
		 * ring to HW and set the appropriate buffer size
		 * based on the ring mode
		 */
		rxd_owner_bit_reset(sp);

		val64 = readq(&bar0->adapter_status);
		if (verify_xena_quiescence(sp)) {
			if(verify_pcc_quiescent(sp, sp->device_enabled_once))
			break;
		}

		msleep(50);
		cnt++;
		if (cnt == 10) {
			DBG_PRINT(ERR_DBG,
				  "s2io_close:Device not Quiescent ");
			DBG_PRINT(ERR_DBG, "adaper status reads 0x%llx\n",
				  (unsigned long long) val64);
			break;
		}
	}
	if (do_io)
		s2io_reset(sp);

	/* Free all Tx buffers */
	free_tx_buffers(sp);

	/* Free all Rx buffers */
	spin_lock_irqsave(&sp->rx_lock, flags);
	free_rx_buffers(sp);
	spin_unlock_irqrestore(&sp->rx_lock, flags);

	clear_bit(__S2IO_STATE_LINK_TASK, &(sp->state));
}

static void s2io_card_down(struct s2io_nic * sp)
{
	do_s2io_card_down(sp, 1);
}

static int s2io_card_up(struct s2io_nic * sp)
{
	int i, ret = 0;
	struct mac_info *mac_control;
	struct config_param *config;
	struct net_device *dev = (struct net_device *) sp->dev;
	u16 interruptible;

	/* Initialize the H/W I/O registers */
	ret = init_nic(sp);
	if (ret != 0) {
		DBG_PRINT(ERR_DBG, "%s: H/W initialization failed\n",
			  dev->name);
		if (ret != -EIO)
			s2io_reset(sp);
		return ret;
	}

	/*
	 * Initializing the Rx buffers. For now we are considering only 1
	 * Rx ring and initializing buffers into 30 Rx blocks
	 */
	mac_control = &sp->mac_control;
	config = &sp->config;

	for (i = 0; i < config->rx_ring_num; i++) {
		if ((ret = fill_rx_buffers(sp, i))) {
			DBG_PRINT(ERR_DBG, "%s: Out of memory in Open\n",
				  dev->name);
			s2io_reset(sp);
			free_rx_buffers(sp);
			return -ENOMEM;
		}
		DBG_PRINT(INFO_DBG, "Buf in ring:%d is %d:\n", i,
			  atomic_read(&sp->rx_bufs_left[i]));
	}

	/* Initialise napi */
	if (config->napi)
		napi_enable(&sp->napi);

	/* Maintain the state prior to the open */
	if (sp->promisc_flg)
		sp->promisc_flg = 0;
	if (sp->m_cast_flg) {
		sp->m_cast_flg = 0;
		sp->all_multi_pos= 0;
	}

	/* Setting its receive mode */
	s2io_set_multicast(dev);

	if (sp->lro) {
		/* Initialize max aggregatable pkts per session based on MTU */
		sp->lro_max_aggr_per_sess = ((1<<16) - 1) / dev->mtu;
		/* Check if we can use(if specified) user provided value */
		if (lro_max_pkts < sp->lro_max_aggr_per_sess)
			sp->lro_max_aggr_per_sess = lro_max_pkts;
	}

	/* Enable Rx Traffic and interrupts on the NIC */
	if (start_nic(sp)) {
		DBG_PRINT(ERR_DBG, "%s: Starting NIC failed\n", dev->name);
		s2io_reset(sp);
		free_rx_buffers(sp);
		return -ENODEV;
	}

	/* Add interrupt service routine */
	if (s2io_add_isr(sp) != 0) {
		if (sp->config.intr_type == MSI_X)
			s2io_rem_isr(sp);
		s2io_reset(sp);
		free_rx_buffers(sp);
		return -ENODEV;
	}

	S2IO_TIMER_CONF(sp->alarm_timer, s2io_alarm_handle, sp, (HZ/2));

	/* Enable tasklet for the device */
	tasklet_init(&sp->task, s2io_tasklet, (unsigned long) dev);

	/*  Enable select interrupts */
	en_dis_err_alarms(sp, ENA_ALL_INTRS, ENABLE_INTRS);
	if (sp->config.intr_type != INTA)
		en_dis_able_nic_intrs(sp, ENA_ALL_INTRS, DISABLE_INTRS);
	else {
		interruptible = TX_TRAFFIC_INTR | RX_TRAFFIC_INTR;
		interruptible |= TX_PIC_INTR;
		en_dis_able_nic_intrs(sp, interruptible, ENABLE_INTRS);
	}

	set_bit(__S2IO_STATE_CARD_UP, &sp->state);
	return 0;
}

/**
 * s2io_restart_nic - Resets the NIC.
 * @data : long pointer to the device private structure
 * Description:
 * This function is scheduled to be run by the s2io_tx_watchdog
 * function after 0.5 secs to reset the NIC. The idea is to reduce
 * the run time of the watch dog routine which is run holding a
 * spin lock.
 */

static void s2io_restart_nic(struct work_struct *work)
{
	struct s2io_nic *sp = container_of(work, struct s2io_nic, rst_timer_task);
	struct net_device *dev = sp->dev;

	rtnl_lock();

	if (!netif_running(dev))
		goto out_unlock;

	s2io_card_down(sp);
	if (s2io_card_up(sp)) {
		DBG_PRINT(ERR_DBG, "%s: Device bring up failed\n",
			  dev->name);
	}
	s2io_wake_all_tx_queue(sp);
	DBG_PRINT(ERR_DBG, "%s: was reset by Tx watchdog timer\n",
		  dev->name);
out_unlock:
	rtnl_unlock();
}

/**
 *  s2io_tx_watchdog - Watchdog for transmit side.
 *  @dev : Pointer to net device structure
 *  Description:
 *  This function is triggered if the Tx Queue is stopped
 *  for a pre-defined amount of time when the Interface is still up.
 *  If the Interface is jammed in such a situation, the hardware is
 *  reset (by s2io_close) and restarted again (by s2io_open) to
 *  overcome any problem that might have been caused in the hardware.
 *  Return value:
 *  void
 */

static void s2io_tx_watchdog(struct net_device *dev)
{
	struct s2io_nic *sp = dev->priv;

	if (netif_carrier_ok(dev)) {
		sp->mac_control.stats_info->sw_stat.watchdog_timer_cnt++;
		schedule_work(&sp->rst_timer_task);
		sp->mac_control.stats_info->sw_stat.soft_reset_cnt++;
	}
}

/**
 *   rx_osm_handler - To perform some OS related operations on SKB.
 *   @sp: private member of the device structure,pointer to s2io_nic structure.
 *   @skb : the socket buffer pointer.
 *   @len : length of the packet
 *   @cksum : FCS checksum of the frame.
 *   @ring_no : the ring from which this RxD was extracted.
 *   Description:
 *   This function is called by the Rx interrupt serivce routine to perform
 *   some OS related operations on the SKB before passing it to the upper
 *   layers. It mainly checks if the checksum is OK, if so adds it to the
 *   SKBs cksum variable, increments the Rx packet count and passes the SKB
 *   to the upper layer. If the checksum is wrong, it increments the Rx
 *   packet error count, frees the SKB and returns error.
 *   Return value:
 *   SUCCESS on success and -1 on failure.
 */
static int rx_osm_handler(struct ring_info *ring_data, struct RxD_t * rxdp)
{
	struct s2io_nic *sp = ring_data->nic;
	struct net_device *dev = (struct net_device *) sp->dev;
	struct sk_buff *skb = (struct sk_buff *)
		((unsigned long) rxdp->Host_Control);
	int ring_no = ring_data->ring_no;
	u16 l3_csum, l4_csum;
	unsigned long long err = rxdp->Control_1 & RXD_T_CODE;
	struct lro *lro;
	u8 err_mask;

	skb->dev = dev;

	if (err) {
		/* Check for parity error */
		if (err & 0x1) {
			sp->mac_control.stats_info->sw_stat.parity_err_cnt++;
		}
		err_mask = err >> 48;
		switch(err_mask) {
			case 1:
				sp->mac_control.stats_info->sw_stat.
				rx_parity_err_cnt++;
			break;

			case 2:
				sp->mac_control.stats_info->sw_stat.
				rx_abort_cnt++;
			break;

			case 3:
				sp->mac_control.stats_info->sw_stat.
				rx_parity_abort_cnt++;
			break;

			case 4:
				sp->mac_control.stats_info->sw_stat.
				rx_rda_fail_cnt++;
			break;

			case 5:
				sp->mac_control.stats_info->sw_stat.
				rx_unkn_prot_cnt++;
			break;

			case 6:
				sp->mac_control.stats_info->sw_stat.
				rx_fcs_err_cnt++;
			break;

			case 7:
				sp->mac_control.stats_info->sw_stat.
				rx_buf_size_err_cnt++;
			break;

			case 8:
				sp->mac_control.stats_info->sw_stat.
				rx_rxd_corrupt_cnt++;
			break;

			case 15:
				sp->mac_control.stats_info->sw_stat.
				rx_unkn_err_cnt++;
			break;
		}
		/*
		* Drop the packet if bad transfer code. Exception being
		* 0x5, which could be due to unsupported IPv6 extension header.
		* In this case, we let stack handle the packet.
		* Note that in this case, since checksum will be incorrect,
		* stack will validate the same.
		*/
		if (err_mask != 0x5) {
			DBG_PRINT(ERR_DBG, "%s: Rx error Value: 0x%x\n",
				dev->name, err_mask);
			sp->stats.rx_crc_errors++;
			sp->mac_control.stats_info->sw_stat.mem_freed
				+= skb->truesize;
			dev_kfree_skb(skb);
			atomic_dec(&sp->rx_bufs_left[ring_no]);
			rxdp->Host_Control = 0;
			return 0;
		}
	}

	/* Updating statistics */
	sp->stats.rx_packets++;
	rxdp->Host_Control = 0;
	if (sp->rxd_mode == RXD_MODE_1) {
		int len = RXD_GET_BUFFER0_SIZE_1(rxdp->Control_2);

		sp->stats.rx_bytes += len;
		skb_put(skb, len);

	} else if (sp->rxd_mode == RXD_MODE_3B) {
		int get_block = ring_data->rx_curr_get_info.block_index;
		int get_off = ring_data->rx_curr_get_info.offset;
		int buf0_len = RXD_GET_BUFFER0_SIZE_3(rxdp->Control_2);
		int buf2_len = RXD_GET_BUFFER2_SIZE_3(rxdp->Control_2);
		unsigned char *buff = skb_push(skb, buf0_len);

		struct buffAdd *ba = &ring_data->ba[get_block][get_off];
		sp->stats.rx_bytes += buf0_len + buf2_len;
		memcpy(buff, ba->ba_0, buf0_len);
		skb_put(skb, buf2_len);
	}

	if ((rxdp->Control_1 & TCP_OR_UDP_FRAME) && ((!sp->lro) ||
	    (sp->lro && (!(rxdp->Control_1 & RXD_FRAME_IP_FRAG)))) &&
	    (sp->rx_csum)) {
		l3_csum = RXD_GET_L3_CKSUM(rxdp->Control_1);
		l4_csum = RXD_GET_L4_CKSUM(rxdp->Control_1);
		if ((l3_csum == L3_CKSUM_OK) && (l4_csum == L4_CKSUM_OK)) {
			/*
			 * NIC verifies if the Checksum of the received
			 * frame is Ok or not and accordingly returns
			 * a flag in the RxD.
			 */
			skb->ip_summed = CHECKSUM_UNNECESSARY;
			if (sp->lro) {
				u32 tcp_len;
				u8 *tcp;
				int ret = 0;

				ret = s2io_club_tcp_session(skb->data, &tcp,
							    &tcp_len, &lro,
							    rxdp, sp);
				switch (ret) {
					case 3: /* Begin anew */
						lro->parent = skb;
						goto aggregate;
					case 1: /* Aggregate */
					{
						lro_append_pkt(sp, lro,
							skb, tcp_len);
						goto aggregate;
					}
					case 4: /* Flush session */
					{
						lro_append_pkt(sp, lro,
							skb, tcp_len);
						queue_rx_frame(lro->parent,
							lro->vlan_tag);
						clear_lro_session(lro);
						sp->mac_control.stats_info->
						    sw_stat.flush_max_pkts++;
						goto aggregate;
					}
					case 2: /* Flush both */
						lro->parent->data_len =
							lro->frags_len;
						sp->mac_control.stats_info->
						     sw_stat.sending_both++;
						queue_rx_frame(lro->parent,
							lro->vlan_tag);
						clear_lro_session(lro);
						goto send_up;
					case 0: /* sessions exceeded */
					case -1: /* non-TCP or not
						  * L2 aggregatable
						  */
					case 5: /*
						 * First pkt in session not
						 * L3/L4 aggregatable
						 */
						break;
					default:
						DBG_PRINT(ERR_DBG,
							"%s: Samadhana!!\n",
							 __FUNCTION__);
						BUG();
				}
			}
		} else {
			/*
			 * Packet with erroneous checksum, let the
			 * upper layers deal with it.
			 */
			skb->ip_summed = CHECKSUM_NONE;
		}
	} else
		skb->ip_summed = CHECKSUM_NONE;

	sp->mac_control.stats_info->sw_stat.mem_freed += skb->truesize;
send_up:
	queue_rx_frame(skb, RXD_GET_VLAN_TAG(rxdp->Control_2));
	dev->last_rx = jiffies;
aggregate:
	atomic_dec(&sp->rx_bufs_left[ring_no]);
	return SUCCESS;
}

/**
 *  s2io_link - stops/starts the Tx queue.
 *  @sp : private member of the device structure, which is a pointer to the
 *  s2io_nic structure.
 *  @link : inidicates whether link is UP/DOWN.
 *  Description:
 *  This function stops/starts the Tx queue depending on whether the link
 *  status of the NIC is is down or up. This is called by the Alarm
 *  interrupt handler whenever a link change interrupt comes up.
 *  Return value:
 *  void.
 */

static void s2io_link(struct s2io_nic * sp, int link)
{
	struct net_device *dev = (struct net_device *) sp->dev;

	if (link != sp->last_link_state) {
		init_tti(sp, link);
		if (link == LINK_DOWN) {
			DBG_PRINT(ERR_DBG, "%s: Link down\n", dev->name);
			s2io_stop_all_tx_queue(sp);
			netif_carrier_off(dev);
			if(sp->mac_control.stats_info->sw_stat.link_up_cnt)
			sp->mac_control.stats_info->sw_stat.link_up_time =
				jiffies - sp->start_time;
			sp->mac_control.stats_info->sw_stat.link_down_cnt++;
		} else {
			DBG_PRINT(ERR_DBG, "%s: Link Up\n", dev->name);
			if (sp->mac_control.stats_info->sw_stat.link_down_cnt)
			sp->mac_control.stats_info->sw_stat.link_down_time =
				jiffies - sp->start_time;
			sp->mac_control.stats_info->sw_stat.link_up_cnt++;
			netif_carrier_on(dev);
			s2io_wake_all_tx_queue(sp);
		}
	}
	sp->last_link_state = link;
	sp->start_time = jiffies;
}

/**
 *  s2io_init_pci -Initialization of PCI and PCI-X configuration registers .
 *  @sp : private member of the device structure, which is a pointer to the
 *  s2io_nic structure.
 *  Description:
 *  This function initializes a few of the PCI and PCI-X configuration registers
 *  with recommended values.
 *  Return value:
 *  void
 */

static void s2io_init_pci(struct s2io_nic * sp)
{
	u16 pci_cmd = 0, pcix_cmd = 0;

	/* Enable Data Parity Error Recovery in PCI-X command register. */
	pci_read_config_word(sp->pdev, PCIX_COMMAND_REGISTER,
			     &(pcix_cmd));
	pci_write_config_word(sp->pdev, PCIX_COMMAND_REGISTER,
			      (pcix_cmd | 1));
	pci_read_config_word(sp->pdev, PCIX_COMMAND_REGISTER,
			     &(pcix_cmd));

	/* Set the PErr Response bit in PCI command register. */
	pci_read_config_word(sp->pdev, PCI_COMMAND, &pci_cmd);
	pci_write_config_word(sp->pdev, PCI_COMMAND,
			      (pci_cmd | PCI_COMMAND_PARITY));
	pci_read_config_word(sp->pdev, PCI_COMMAND, &pci_cmd);
}

static int s2io_verify_parm(struct pci_dev *pdev, u8 *dev_intr_type,
	u8 *dev_multiq)
{
	if ((tx_fifo_num > MAX_TX_FIFOS) ||
		(tx_fifo_num < 1)) {
		DBG_PRINT(ERR_DBG, "s2io: Requested number of tx fifos "
			"(%d) not supported\n", tx_fifo_num);

		if (tx_fifo_num < 1)
			tx_fifo_num = 1;
		else
			tx_fifo_num = MAX_TX_FIFOS;

		DBG_PRINT(ERR_DBG, "s2io: Default to %d ", tx_fifo_num);
		DBG_PRINT(ERR_DBG, "tx fifos\n");
	}

#ifndef CONFIG_NETDEVICES_MULTIQUEUE
	if (multiq) {
		DBG_PRINT(ERR_DBG, "s2io: Multiqueue support not enabled\n");
		multiq = 0;
	}
#endif
	if (multiq)
		*dev_multiq = multiq;

	if (tx_steering_type && (1 == tx_fifo_num)) {
		if (tx_steering_type != TX_DEFAULT_STEERING)
			DBG_PRINT(ERR_DBG,
				"s2io: Tx steering is not supported with "
				"one fifo. Disabling Tx steering.\n");
		tx_steering_type = NO_STEERING;
	}

	if ((tx_steering_type < NO_STEERING) ||
		(tx_steering_type > TX_DEFAULT_STEERING)) {
		DBG_PRINT(ERR_DBG, "s2io: Requested transmit steering not "
			 "supported\n");
		DBG_PRINT(ERR_DBG, "s2io: Disabling transmit steering\n");
		tx_steering_type = NO_STEERING;
	}

	if ( rx_ring_num > 8) {
		DBG_PRINT(ERR_DBG, "s2io: Requested number of Rx rings not "
			 "supported\n");
		DBG_PRINT(ERR_DBG, "s2io: Default to 8 Rx rings\n");
		rx_ring_num = 8;
	}
	if (*dev_intr_type != INTA)
		napi = 0;

	if ((*dev_intr_type != INTA) && (*dev_intr_type != MSI_X)) {
		DBG_PRINT(ERR_DBG, "s2io: Wrong intr_type requested. "
			  "Defaulting to INTA\n");
		*dev_intr_type = INTA;
	}

	if ((*dev_intr_type == MSI_X) &&
			((pdev->device != PCI_DEVICE_ID_HERC_WIN) &&
			(pdev->device != PCI_DEVICE_ID_HERC_UNI))) {
		DBG_PRINT(ERR_DBG, "s2io: Xframe I does not support MSI_X. "
					"Defaulting to INTA\n");
		*dev_intr_type = INTA;
	}

	if ((rx_ring_mode != 1) && (rx_ring_mode != 2)) {
		DBG_PRINT(ERR_DBG, "s2io: Requested ring mode not supported\n");
		DBG_PRINT(ERR_DBG, "s2io: Defaulting to 1-buffer mode\n");
		rx_ring_mode = 1;
	}
	return SUCCESS;
}

/**
 * rts_ds_steer - Receive traffic steering based on IPv4 or IPv6 TOS
 * or Traffic class respectively.
 * @nic: device private variable
 * Description: The function configures the receive steering to
 * desired receive ring.
 * Return Value:  SUCCESS on success and
 * '-1' on failure (endian settings incorrect).
 */
static int rts_ds_steer(struct s2io_nic *nic, u8 ds_codepoint, u8 ring)
{
	struct XENA_dev_config __iomem *bar0 = nic->bar0;
	register u64 val64 = 0;

	if (ds_codepoint > 63)
		return FAILURE;

	val64 = RTS_DS_MEM_DATA(ring);
	writeq(val64, &bar0->rts_ds_mem_data);

	val64 = RTS_DS_MEM_CTRL_WE |
		RTS_DS_MEM_CTRL_STROBE_NEW_CMD |
		RTS_DS_MEM_CTRL_OFFSET(ds_codepoint);

	writeq(val64, &bar0->rts_ds_mem_ctrl);

	return wait_for_cmd_complete(&bar0->rts_ds_mem_ctrl,
				RTS_DS_MEM_CTRL_STROBE_CMD_BEING_EXECUTED,
				S2IO_BIT_RESET);
}

/**
 *  s2io_init_nic - Initialization of the adapter .
 *  @pdev : structure containing the PCI related information of the device.
 *  @pre: List of PCI devices supported by the driver listed in s2io_tbl.
 *  Description:
 *  The function initializes an adapter identified by the pci_dec structure.
 *  All OS related initialization including memory and device structure and
 *  initlaization of the device private variable is done. Also the swapper
 *  control register is initialized to enable read and write into the I/O
 *  registers of the device.
 *  Return value:
 *  returns 0 on success and negative on failure.
 */

static int __devinit
s2io_init_nic(struct pci_dev *pdev, const struct pci_device_id *pre)
{
	struct s2io_nic *sp;
	struct net_device *dev;
	int i, j, ret;
	int dma_flag = FALSE;
	u32 mac_up, mac_down;
	u64 val64 = 0, tmp64 = 0;
	struct XENA_dev_config __iomem *bar0 = NULL;
	u16 subid;
	struct mac_info *mac_control;
	struct config_param *config;
	int mode;
	u8 dev_intr_type = intr_type;
	u8 dev_multiq = 0;
	DECLARE_MAC_BUF(mac);

	ret = s2io_verify_parm(pdev, &dev_intr_type, &dev_multiq);
	if (ret)
		return ret;

	if ((ret = pci_enable_device(pdev))) {
		DBG_PRINT(ERR_DBG,
			  "s2io_init_nic: pci_enable_device failed\n");
		return ret;
	}

	if (!pci_set_dma_mask(pdev, DMA_64BIT_MASK)) {
		DBG_PRINT(INIT_DBG, "s2io_init_nic: Using 64bit DMA\n");
		dma_flag = TRUE;
		if (pci_set_consistent_dma_mask
		    (pdev, DMA_64BIT_MASK)) {
			DBG_PRINT(ERR_DBG,
				  "Unable to obtain 64bit DMA for \
					consistent allocations\n");
			pci_disable_device(pdev);
			return -ENOMEM;
		}
	} else if (!pci_set_dma_mask(pdev, DMA_32BIT_MASK)) {
		DBG_PRINT(INIT_DBG, "s2io_init_nic: Using 32bit DMA\n");
	} else {
		pci_disable_device(pdev);
		return -ENOMEM;
	}
	if ((ret = pci_request_regions(pdev, s2io_driver_name))) {
		DBG_PRINT(ERR_DBG, "%s: Request Regions failed - %x \n", __FUNCTION__, ret);
		pci_disable_device(pdev);
		return -ENODEV;
	}
#ifdef CONFIG_NETDEVICES_MULTIQUEUE
	if (dev_multiq)
		dev = alloc_etherdev_mq(sizeof(struct s2io_nic), tx_fifo_num);
	else
#endif
	dev = alloc_etherdev(sizeof(struct s2io_nic));
	if (dev == NULL) {
		DBG_PRINT(ERR_DBG, "Device allocation failed\n");
		pci_disable_device(pdev);
		pci_release_regions(pdev);
		return -ENODEV;
	}

	pci_set_master(pdev);
	pci_set_drvdata(pdev, dev);
	SET_NETDEV_DEV(dev, &pdev->dev);

	/*  Private member variable initialized to s2io NIC structure */
	sp = dev->priv;
	memset(sp, 0, sizeof(struct s2io_nic));
	sp->dev = dev;
	sp->pdev = pdev;
	sp->high_dma_flag = dma_flag;
	sp->device_enabled_once = FALSE;
	if (rx_ring_mode == 1)
		sp->rxd_mode = RXD_MODE_1;
	if (rx_ring_mode == 2)
		sp->rxd_mode = RXD_MODE_3B;

	sp->config.intr_type = dev_intr_type;

	if ((pdev->device == PCI_DEVICE_ID_HERC_WIN) ||
		(pdev->device == PCI_DEVICE_ID_HERC_UNI))
		sp->device_type = XFRAME_II_DEVICE;
	else
		sp->device_type = XFRAME_I_DEVICE;

	sp->lro = lro_enable;

	/* Initialize some PCI/PCI-X fields of the NIC. */
	s2io_init_pci(sp);

	/*
	 * Setting the device configuration parameters.
	 * Most of these parameters can be specified by the user during
	 * module insertion as they are module loadable parameters. If
	 * these parameters are not not specified during load time, they
	 * are initialized with default values.
	 */
	mac_control = &sp->mac_control;
	config = &sp->config;

	config->napi = napi;
	config->tx_steering_type = tx_steering_type;

	/* Tx side parameters. */
	if (config->tx_steering_type == TX_PRIORITY_STEERING)
		config->tx_fifo_num = MAX_TX_FIFOS;
	else
		config->tx_fifo_num = tx_fifo_num;

	/* Initialize the fifos used for tx steering */
	if (config->tx_fifo_num < 5) {
			if (config->tx_fifo_num  == 1)
				sp->total_tcp_fifos = 1;
			else
				sp->total_tcp_fifos = config->tx_fifo_num - 1;
			sp->udp_fifo_idx = config->tx_fifo_num - 1;
			sp->total_udp_fifos = 1;
			sp->other_fifo_idx = sp->total_tcp_fifos - 1;
	} else {
		sp->total_tcp_fifos = (tx_fifo_num - FIFO_UDP_MAX_NUM -
						FIFO_OTHER_MAX_NUM);
		sp->udp_fifo_idx = sp->total_tcp_fifos;
		sp->total_udp_fifos = FIFO_UDP_MAX_NUM;
		sp->other_fifo_idx = sp->udp_fifo_idx + FIFO_UDP_MAX_NUM;
	}

	config->multiq = dev_multiq;
	for (i = 0; i < config->tx_fifo_num; i++) {
		config->tx_cfg[i].fifo_len = tx_fifo_len[i];
		config->tx_cfg[i].fifo_priority = i;
	}

	/* mapping the QoS priority to the configured fifos */
	for (i = 0; i < MAX_TX_FIFOS; i++)
		config->fifo_mapping[i] = fifo_map[config->tx_fifo_num - 1][i];

	/* map the hashing selector table to the configured fifos */
	for (i = 0; i < config->tx_fifo_num; i++)
		sp->fifo_selector[i] = fifo_selector[i];


	config->tx_intr_type = TXD_INT_TYPE_UTILZ;
	for (i = 0; i < config->tx_fifo_num; i++) {
		config->tx_cfg[i].f_no_snoop =
		    (NO_SNOOP_TXD | NO_SNOOP_TXD_BUFFER);
		if (config->tx_cfg[i].fifo_len < 65) {
			config->tx_intr_type = TXD_INT_TYPE_PER_LIST;
			break;
		}
	}
	/* + 2 because one Txd for skb->data and one Txd for UFO */
	config->max_txds = MAX_SKB_FRAGS + 2;

	/* Rx side parameters. */
	config->rx_ring_num = rx_ring_num;
	for (i = 0; i < MAX_RX_RINGS; i++) {
		config->rx_cfg[i].num_rxd = rx_ring_sz[i] *
		    (rxd_count[sp->rxd_mode] + 1);
		config->rx_cfg[i].ring_priority = i;
	}

	for (i = 0; i < rx_ring_num; i++) {
		config->rx_cfg[i].ring_org = RING_ORG_BUFF1;
		config->rx_cfg[i].f_no_snoop =
		    (NO_SNOOP_RXD | NO_SNOOP_RXD_BUFFER);
	}

	/*  Setting Mac Control parameters */
	mac_control->rmac_pause_time = rmac_pause_time;
	mac_control->mc_pause_threshold_q0q3 = mc_pause_threshold_q0q3;
	mac_control->mc_pause_threshold_q4q7 = mc_pause_threshold_q4q7;


	/* Initialize Ring buffer parameters. */
	for (i = 0; i < config->rx_ring_num; i++)
		atomic_set(&sp->rx_bufs_left[i], 0);

	/*  initialize the shared memory used by the NIC and the host */
	if (init_shared_mem(sp)) {
		DBG_PRINT(ERR_DBG, "%s: Memory allocation failed\n",
			  dev->name);
		ret = -ENOMEM;
		goto mem_alloc_failed;
	}

	sp->bar0 = ioremap(pci_resource_start(pdev, 0),
				     pci_resource_len(pdev, 0));
	if (!sp->bar0) {
		DBG_PRINT(ERR_DBG, "%s: Neterion: cannot remap io mem1\n",
			  dev->name);
		ret = -ENOMEM;
		goto bar0_remap_failed;
	}

	sp->bar1 = ioremap(pci_resource_start(pdev, 2),
				     pci_resource_len(pdev, 2));
	if (!sp->bar1) {
		DBG_PRINT(ERR_DBG, "%s: Neterion: cannot remap io mem2\n",
			  dev->name);
		ret = -ENOMEM;
		goto bar1_remap_failed;
	}

	dev->irq = pdev->irq;
	dev->base_addr = (unsigned long) sp->bar0;

	/* Initializing the BAR1 address as the start of the FIFO pointer. */
	for (j = 0; j < MAX_TX_FIFOS; j++) {
		mac_control->tx_FIFO_start[j] = (struct TxFIFO_element __iomem *)
		    (sp->bar1 + (j * 0x00020000));
	}

	/*  Driver entry points */
	dev->open = &s2io_open;
	dev->stop = &s2io_close;
	dev->hard_start_xmit = &s2io_xmit;
	dev->get_stats = &s2io_get_stats;
	dev->set_multicast_list = &s2io_set_multicast;
	dev->do_ioctl = &s2io_ioctl;
	dev->set_mac_address = &s2io_set_mac_addr;
	dev->change_mtu = &s2io_change_mtu;
	SET_ETHTOOL_OPS(dev, &netdev_ethtool_ops);
	dev->features |= NETIF_F_HW_VLAN_TX | NETIF_F_HW_VLAN_RX;
	dev->vlan_rx_register = s2io_vlan_rx_register;
	dev->vlan_rx_kill_vid = (void *)s2io_vlan_rx_kill_vid;

	/*
	 * will use eth_mac_addr() for  dev->set_mac_address
	 * mac address will be set every time dev->open() is called
	 */
	netif_napi_add(dev, &sp->napi, s2io_poll, 32);

#ifdef CONFIG_NET_POLL_CONTROLLER
	dev->poll_controller = s2io_netpoll;
#endif

	dev->features |= NETIF_F_SG | NETIF_F_IP_CSUM;
	if (sp->high_dma_flag == TRUE)
		dev->features |= NETIF_F_HIGHDMA;
	dev->features |= NETIF_F_TSO;
	dev->features |= NETIF_F_TSO6;
	if ((sp->device_type & XFRAME_II_DEVICE) && (ufo))  {
		dev->features |= NETIF_F_UFO;
		dev->features |= NETIF_F_HW_CSUM;
	}
#ifdef CONFIG_NETDEVICES_MULTIQUEUE
	if (config->multiq)
		dev->features |= NETIF_F_MULTI_QUEUE;
#endif
	dev->tx_timeout = &s2io_tx_watchdog;
	dev->watchdog_timeo = WATCH_DOG_TIMEOUT;
	INIT_WORK(&sp->rst_timer_task, s2io_restart_nic);
	INIT_WORK(&sp->set_link_task, s2io_set_link);

	pci_save_state(sp->pdev);

	/* Setting swapper control on the NIC, for proper reset operation */
	if (s2io_set_swapper(sp)) {
		DBG_PRINT(ERR_DBG, "%s:swapper settings are wrong\n",
			  dev->name);
		ret = -EAGAIN;
		goto set_swap_failed;
	}

	/* Verify if the Herc works on the slot its placed into */
	if (sp->device_type & XFRAME_II_DEVICE) {
		mode = s2io_verify_pci_mode(sp);
		if (mode < 0) {
			DBG_PRINT(ERR_DBG, "%s: ", __FUNCTION__);
			DBG_PRINT(ERR_DBG, " Unsupported PCI bus mode\n");
			ret = -EBADSLT;
			goto set_swap_failed;
		}
	}

	/* Not needed for Herc */
	if (sp->device_type & XFRAME_I_DEVICE) {
		/*
		 * Fix for all "FFs" MAC address problems observed on
		 * Alpha platforms
		 */
		fix_mac_address(sp);
		s2io_reset(sp);
	}

	/*
	 * MAC address initialization.
	 * For now only one mac address will be read and used.
	 */
	bar0 = sp->bar0;
	val64 = RMAC_ADDR_CMD_MEM_RD | RMAC_ADDR_CMD_MEM_STROBE_NEW_CMD |
	    RMAC_ADDR_CMD_MEM_OFFSET(0 + S2IO_MAC_ADDR_START_OFFSET);
	writeq(val64, &bar0->rmac_addr_cmd_mem);
	wait_for_cmd_complete(&bar0->rmac_addr_cmd_mem,
		      RMAC_ADDR_CMD_MEM_STROBE_CMD_EXECUTING, S2IO_BIT_RESET);
	tmp64 = readq(&bar0->rmac_addr_data0_mem);
	mac_down = (u32) tmp64;
	mac_up = (u32) (tmp64 >> 32);

	sp->def_mac_addr[0].mac_addr[3] = (u8) (mac_up);
	sp->def_mac_addr[0].mac_addr[2] = (u8) (mac_up >> 8);
	sp->def_mac_addr[0].mac_addr[1] = (u8) (mac_up >> 16);
	sp->def_mac_addr[0].mac_addr[0] = (u8) (mac_up >> 24);
	sp->def_mac_addr[0].mac_addr[5] = (u8) (mac_down >> 16);
	sp->def_mac_addr[0].mac_addr[4] = (u8) (mac_down >> 24);

	/*  Set the factory defined MAC address initially   */
	dev->addr_len = ETH_ALEN;
	memcpy(dev->dev_addr, sp->def_mac_addr, ETH_ALEN);
	memcpy(dev->perm_addr, dev->dev_addr, ETH_ALEN);

	/* initialize number of multicast & unicast MAC entries variables */
	if (sp->device_type == XFRAME_I_DEVICE) {
		config->max_mc_addr = S2IO_XENA_MAX_MC_ADDRESSES;
		config->max_mac_addr = S2IO_XENA_MAX_MAC_ADDRESSES;
		config->mc_start_offset = S2IO_XENA_MC_ADDR_START_OFFSET;
	} else if (sp->device_type == XFRAME_II_DEVICE) {
		config->max_mc_addr = S2IO_HERC_MAX_MC_ADDRESSES;
		config->max_mac_addr = S2IO_HERC_MAX_MAC_ADDRESSES;
		config->mc_start_offset = S2IO_HERC_MC_ADDR_START_OFFSET;
	}

	/* store mac addresses from CAM to s2io_nic structure */
	do_s2io_store_unicast_mc(sp);

	 /* Store the values of the MSIX table in the s2io_nic structure */
	store_xmsi_data(sp);
	/* reset Nic and bring it to known state */
	s2io_reset(sp);

	/*
	 * Initialize the tasklet status and link state flags
	 * and the card state parameter
	 */
	sp->tasklet_status = 0;
	sp->state = 0;

	/* Initialize spinlocks */
	for (i = 0; i < sp->config.tx_fifo_num; i++)
		spin_lock_init(&mac_control->fifos[i].tx_lock);

	if (!napi)
		spin_lock_init(&sp->put_lock);
	spin_lock_init(&sp->rx_lock);

	/*
	 * SXE-002: Configure link and activity LED to init state
	 * on driver load.
	 */
	subid = sp->pdev->subsystem_device;
	if ((subid & 0xFF) >= 0x07) {
		val64 = readq(&bar0->gpio_control);
		val64 |= 0x0000800000000000ULL;
		writeq(val64, &bar0->gpio_control);
		val64 = 0x0411040400000000ULL;
		writeq(val64, (void __iomem *) bar0 + 0x2700);
		val64 = readq(&bar0->gpio_control);
	}

	sp->rx_csum = 1;	/* Rx chksum verify enabled by default */

	if (register_netdev(dev)) {
		DBG_PRINT(ERR_DBG, "Device registration failed\n");
		ret = -ENODEV;
		goto register_failed;
	}
	s2io_vpd_read(sp);
	DBG_PRINT(ERR_DBG, "Copyright(c) 2002-2007 Neterion Inc.\n");
	DBG_PRINT(ERR_DBG, "%s: Neterion %s (rev %d)\n",dev->name,
		  sp->product_name, pdev->revision);
	DBG_PRINT(ERR_DBG, "%s: Driver version %s\n", dev->name,
		  s2io_driver_version);
	DBG_PRINT(ERR_DBG, "%s: MAC ADDR: %s\n",
		  dev->name, print_mac(mac, dev->dev_addr));
	DBG_PRINT(ERR_DBG, "SERIAL NUMBER: %s\n", sp->serial_num);
	if (sp->device_type & XFRAME_II_DEVICE) {
		mode = s2io_print_pci_mode(sp);
		if (mode < 0) {
			DBG_PRINT(ERR_DBG, " Unsupported PCI bus mode\n");
			ret = -EBADSLT;
			unregister_netdev(dev);
			goto set_swap_failed;
		}
	}
	switch(sp->rxd_mode) {
		case RXD_MODE_1:
		    DBG_PRINT(ERR_DBG, "%s: 1-Buffer receive mode enabled\n",
						dev->name);
		    break;
		case RXD_MODE_3B:
		    DBG_PRINT(ERR_DBG, "%s: 2-Buffer receive mode enabled\n",
						dev->name);
		    break;
	}

	if (napi)
		DBG_PRINT(ERR_DBG, "%s: NAPI enabled\n", dev->name);

	DBG_PRINT(ERR_DBG, "%s: Using %d Tx fifo(s)\n", dev->name,
		sp->config.tx_fifo_num);

	switch(sp->config.intr_type) {
		case INTA:
		    DBG_PRINT(ERR_DBG, "%s: Interrupt type INTA\n", dev->name);
		    break;
		case MSI_X:
		    DBG_PRINT(ERR_DBG, "%s: Interrupt type MSI-X\n", dev->name);
		    break;
	}
	if (sp->config.multiq) {
	for (i = 0; i < sp->config.tx_fifo_num; i++)
		mac_control->fifos[i].multiq = config->multiq;
		DBG_PRINT(ERR_DBG, "%s: Multiqueue support enabled\n",
			dev->name);
	} else
		DBG_PRINT(ERR_DBG, "%s: Multiqueue support disabled\n",
			dev->name);

	switch (sp->config.tx_steering_type) {
	case NO_STEERING:
		DBG_PRINT(ERR_DBG, "%s: No steering enabled for"
			" transmit\n", dev->name);
			break;
	case TX_PRIORITY_STEERING:
		DBG_PRINT(ERR_DBG, "%s: Priority steering enabled for"
			" transmit\n", dev->name);
		break;
	case TX_DEFAULT_STEERING:
		DBG_PRINT(ERR_DBG, "%s: Default steering enabled for"
			" transmit\n", dev->name);
	}

	if (sp->lro)
		DBG_PRINT(ERR_DBG, "%s: Large receive offload enabled\n",
			  dev->name);
	if (ufo)
		DBG_PRINT(ERR_DBG, "%s: UDP Fragmentation Offload(UFO)"
					" enabled\n", dev->name);
	/* Initialize device name */
	sprintf(sp->name, "%s Neterion %s", dev->name, sp->product_name);

	/*
	 * Make Link state as off at this point, when the Link change
	 * interrupt comes the state will be automatically changed to
	 * the right state.
	 */
	netif_carrier_off(dev);

	return 0;

      register_failed:
      set_swap_failed:
	iounmap(sp->bar1);
      bar1_remap_failed:
	iounmap(sp->bar0);
      bar0_remap_failed:
      mem_alloc_failed:
	free_shared_mem(sp);
	pci_disable_device(pdev);
	pci_release_regions(pdev);
	pci_set_drvdata(pdev, NULL);
	free_netdev(dev);

	return ret;
}

/**
 * s2io_rem_nic - Free the PCI device
 * @pdev: structure containing the PCI related information of the device.
 * Description: This function is called by the Pci subsystem to release a
 * PCI device and free up all resource held up by the device. This could
 * be in response to a Hot plug event or when the driver is to be removed
 * from memory.
 */

static void __devexit s2io_rem_nic(struct pci_dev *pdev)
{
	struct net_device *dev =
	    (struct net_device *) pci_get_drvdata(pdev);
	struct s2io_nic *sp;

	if (dev == NULL) {
		DBG_PRINT(ERR_DBG, "Driver Data is NULL!!\n");
		return;
	}

	flush_scheduled_work();

	sp = dev->priv;
	unregister_netdev(dev);

	free_shared_mem(sp);
	iounmap(sp->bar0);
	iounmap(sp->bar1);
	pci_release_regions(pdev);
	pci_set_drvdata(pdev, NULL);
	free_netdev(dev);
	pci_disable_device(pdev);
}

/**
 * s2io_starter - Entry point for the driver
 * Description: This function is the entry point for the driver. It verifies
 * the module loadable parameters and initializes PCI configuration space.
 */

static int __init s2io_starter(void)
{
	return pci_register_driver(&s2io_driver);
}

/**
 * s2io_closer - Cleanup routine for the driver
 * Description: This function is the cleanup routine for the driver. It unregist * ers the driver.
 */

static __exit void s2io_closer(void)
{
	pci_unregister_driver(&s2io_driver);
	DBG_PRINT(INIT_DBG, "cleanup done\n");
}

module_init(s2io_starter);
module_exit(s2io_closer);

static int check_L2_lro_capable(u8 *buffer, struct iphdr **ip,
		struct tcphdr **tcp, struct RxD_t *rxdp,
		struct s2io_nic *sp)
{
	int ip_off;
	u8 l2_type = (u8)((rxdp->Control_1 >> 37) & 0x7), ip_len;

	if (!(rxdp->Control_1 & RXD_FRAME_PROTO_TCP)) {
		DBG_PRINT(INIT_DBG,"%s: Non-TCP frames not supported for LRO\n",
			  __FUNCTION__);
		return -1;
	}

	/* Checking for DIX type or DIX type with VLAN */
	if ((l2_type == 0)
		|| (l2_type == 4)) {
		ip_off = HEADER_ETHERNET_II_802_3_SIZE;
		/*
		 * If vlan stripping is disabled and the frame is VLAN tagged,
		 * shift the offset by the VLAN header size bytes.
		 */
		if ((!vlan_strip_flag) &&
			(rxdp->Control_1 & RXD_FRAME_VLAN_TAG))
			ip_off += HEADER_VLAN_SIZE;
	} else {
		/* LLC, SNAP etc are considered non-mergeable */
		return -1;
	}

	*ip = (struct iphdr *)((u8 *)buffer + ip_off);
	ip_len = (u8)((*ip)->ihl);
	ip_len <<= 2;
	*tcp = (struct tcphdr *)((unsigned long)*ip + ip_len);

	return 0;
}

static int check_for_socket_match(struct lro *lro, struct iphdr *ip,
				  struct tcphdr *tcp)
{
	DBG_PRINT(INFO_DBG,"%s: Been here...\n", __FUNCTION__);
	if ((lro->iph->saddr != ip->saddr) || (lro->iph->daddr != ip->daddr) ||
	   (lro->tcph->source != tcp->source) || (lro->tcph->dest != tcp->dest))
		return -1;
	return 0;
}

static inline int get_l4_pyld_length(struct iphdr *ip, struct tcphdr *tcp)
{
	return(ntohs(ip->tot_len) - (ip->ihl << 2) - (tcp->doff << 2));
}

static void initiate_new_session(struct lro *lro, u8 *l2h,
	struct iphdr *ip, struct tcphdr *tcp, u32 tcp_pyld_len, u16 vlan_tag)
{
	DBG_PRINT(INFO_DBG,"%s: Been here...\n", __FUNCTION__);
	lro->l2h = l2h;
	lro->iph = ip;
	lro->tcph = tcp;
	lro->tcp_next_seq = tcp_pyld_len + ntohl(tcp->seq);
	lro->tcp_ack = tcp->ack_seq;
	lro->sg_num = 1;
	lro->total_len = ntohs(ip->tot_len);
	lro->frags_len = 0;
	lro->vlan_tag = vlan_tag;
	/*
	 * check if we saw TCP timestamp. Other consistency checks have
	 * already been done.
 	 */
	if (tcp->doff == 8) {
		__be32 *ptr;
		ptr = (__be32 *)(tcp+1);
		lro->saw_ts = 1;
		lro->cur_tsval = ntohl(*(ptr+1));
		lro->cur_tsecr = *(ptr+2);
	}
	lro->in_use = 1;
}

static void update_L3L4_header(struct s2io_nic *sp, struct lro *lro)
{
	struct iphdr *ip = lro->iph;
	struct tcphdr *tcp = lro->tcph;
	__sum16 nchk;
	struct stat_block *statinfo = sp->mac_control.stats_info;
	DBG_PRINT(INFO_DBG,"%s: Been here...\n", __FUNCTION__);

	/* Update L3 header */
	ip->tot_len = htons(lro->total_len);
	ip->check = 0;
	nchk = ip_fast_csum((u8 *)lro->iph, ip->ihl);
	ip->check = nchk;

	/* Update L4 header */
	tcp->ack_seq = lro->tcp_ack;
	tcp->window = lro->window;

	/* Update tsecr field if this session has timestamps enabled */
	if (lro->saw_ts) {
		__be32 *ptr = (__be32 *)(tcp + 1);
		*(ptr+2) = lro->cur_tsecr;
	}

	/* Update counters required for calculation of
	 * average no. of packets aggregated.
	 */
	statinfo->sw_stat.sum_avg_pkts_aggregated += lro->sg_num;
	statinfo->sw_stat.num_aggregations++;
}

static void aggregate_new_rx(struct lro *lro, struct iphdr *ip,
		struct tcphdr *tcp, u32 l4_pyld)
{
	DBG_PRINT(INFO_DBG,"%s: Been here...\n", __FUNCTION__);
	lro->total_len += l4_pyld;
	lro->frags_len += l4_pyld;
	lro->tcp_next_seq += l4_pyld;
	lro->sg_num++;

	/* Update ack seq no. and window ad(from this pkt) in LRO object */
	lro->tcp_ack = tcp->ack_seq;
	lro->window = tcp->window;

	if (lro->saw_ts) {
		__be32 *ptr;
		/* Update tsecr and tsval from this packet */
		ptr = (__be32 *)(tcp+1);
		lro->cur_tsval = ntohl(*(ptr+1));
		lro->cur_tsecr = *(ptr + 2);
	}
}

static int verify_l3_l4_lro_capable(struct lro *l_lro, struct iphdr *ip,
				    struct tcphdr *tcp, u32 tcp_pyld_len)
{
	u8 *ptr;

	DBG_PRINT(INFO_DBG,"%s: Been here...\n", __FUNCTION__);

	if (!tcp_pyld_len) {
		/* Runt frame or a pure ack */
		return -1;
	}

	if (ip->ihl != 5) /* IP has options */
		return -1;

	/* If we see CE codepoint in IP header, packet is not mergeable */
	if (INET_ECN_is_ce(ipv4_get_dsfield(ip)))
		return -1;

	/* If we see ECE or CWR flags in TCP header, packet is not mergeable */
	if (tcp->urg || tcp->psh || tcp->rst || tcp->syn || tcp->fin ||
				    tcp->ece || tcp->cwr || !tcp->ack) {
		/*
		 * Currently recognize only the ack control word and
		 * any other control field being set would result in
		 * flushing the LRO session
		 */
		return -1;
	}

	/*
	 * Allow only one TCP timestamp option. Don't aggregate if
	 * any other options are detected.
	 */
	if (tcp->doff != 5 && tcp->doff != 8)
		return -1;

	if (tcp->doff == 8) {
		ptr = (u8 *)(tcp + 1);
		while (*ptr == TCPOPT_NOP)
			ptr++;
		if (*ptr != TCPOPT_TIMESTAMP || *(ptr+1) != TCPOLEN_TIMESTAMP)
			return -1;

		/* Ensure timestamp value increases monotonically */
		if (l_lro)
			if (l_lro->cur_tsval > ntohl(*((__be32 *)(ptr+2))))
				return -1;

		/* timestamp echo reply should be non-zero */
		if (*((__be32 *)(ptr+6)) == 0)
			return -1;
	}

	return 0;
}

static int
s2io_club_tcp_session(u8 *buffer, u8 **tcp, u32 *tcp_len, struct lro **lro,
		      struct RxD_t *rxdp, struct s2io_nic *sp)
{
	struct iphdr *ip;
	struct tcphdr *tcph;
	int ret = 0, i;
	u16 vlan_tag = 0;

	if (!(ret = check_L2_lro_capable(buffer, &ip, (struct tcphdr **)tcp,
					 rxdp, sp))) {
		DBG_PRINT(INFO_DBG,"IP Saddr: %x Daddr: %x\n",
			  ip->saddr, ip->daddr);
	} else
		return ret;

	vlan_tag = RXD_GET_VLAN_TAG(rxdp->Control_2);
	tcph = (struct tcphdr *)*tcp;
	*tcp_len = get_l4_pyld_length(ip, tcph);
	for (i=0; i<MAX_LRO_SESSIONS; i++) {
		struct lro *l_lro = &sp->lro0_n[i];
		if (l_lro->in_use) {
			if (check_for_socket_match(l_lro, ip, tcph))
				continue;
			/* Sock pair matched */
			*lro = l_lro;

			if ((*lro)->tcp_next_seq != ntohl(tcph->seq)) {
				DBG_PRINT(INFO_DBG, "%s:Out of order. expected "
					  "0x%x, actual 0x%x\n", __FUNCTION__,
					  (*lro)->tcp_next_seq,
					  ntohl(tcph->seq));

				sp->mac_control.stats_info->
				   sw_stat.outof_sequence_pkts++;
				ret = 2;
				break;
			}

			if (!verify_l3_l4_lro_capable(l_lro, ip, tcph,*tcp_len))
				ret = 1; /* Aggregate */
			else
				ret = 2; /* Flush both */
			break;
		}
	}

	if (ret == 0) {
		/* Before searching for available LRO objects,
		 * check if the pkt is L3/L4 aggregatable. If not
		 * don't create new LRO session. Just send this
		 * packet up.
		 */
		if (verify_l3_l4_lro_capable(NULL, ip, tcph, *tcp_len)) {
			return 5;
		}

		for (i=0; i<MAX_LRO_SESSIONS; i++) {
			struct lro *l_lro = &sp->lro0_n[i];
			if (!(l_lro->in_use)) {
				*lro = l_lro;
				ret = 3; /* Begin anew */
				break;
			}
		}
	}

	if (ret == 0) { /* sessions exceeded */
		DBG_PRINT(INFO_DBG,"%s:All LRO sessions already in use\n",
			  __FUNCTION__);
		*lro = NULL;
		return ret;
	}

	switch (ret) {
		case 3:
			initiate_new_session(*lro, buffer, ip, tcph, *tcp_len,
								vlan_tag);
			break;
		case 2:
			update_L3L4_header(sp, *lro);
			break;
		case 1:
			aggregate_new_rx(*lro, ip, tcph, *tcp_len);
			if ((*lro)->sg_num == sp->lro_max_aggr_per_sess) {
				update_L3L4_header(sp, *lro);
				ret = 4; /* Flush the LRO */
			}
			break;
		default:
			DBG_PRINT(ERR_DBG,"%s:Dont know, can't say!!\n",
				__FUNCTION__);
			break;
	}

	return ret;
}

static void clear_lro_session(struct lro *lro)
{
	static u16 lro_struct_size = sizeof(struct lro);

	memset(lro, 0, lro_struct_size);
}

static void queue_rx_frame(struct sk_buff *skb, u16 vlan_tag)
{
	struct net_device *dev = skb->dev;
	struct s2io_nic *sp = dev->priv;

	skb->protocol = eth_type_trans(skb, dev);
	if (sp->vlgrp && vlan_tag
		&& (vlan_strip_flag)) {
		/* Queueing the vlan frame to the upper layer */
		if (sp->config.napi)
			vlan_hwaccel_receive_skb(skb, sp->vlgrp, vlan_tag);
		else
			vlan_hwaccel_rx(skb, sp->vlgrp, vlan_tag);
	} else {
		if (sp->config.napi)
			netif_receive_skb(skb);
		else
			netif_rx(skb);
	}
}

static void lro_append_pkt(struct s2io_nic *sp, struct lro *lro,
			   struct sk_buff *skb,
			   u32 tcp_len)
{
	struct sk_buff *first = lro->parent;

	first->len += tcp_len;
	first->data_len = lro->frags_len;
	skb_pull(skb, (skb->len - tcp_len));
	if (skb_shinfo(first)->frag_list)
		lro->last_frag->next = skb;
	else
		skb_shinfo(first)->frag_list = skb;
	first->truesize += skb->truesize;
	lro->last_frag = skb;
	sp->mac_control.stats_info->sw_stat.clubbed_frms_cnt++;
	return;
}

/**
 * s2io_io_error_detected - called when PCI error is detected
 * @pdev: Pointer to PCI device
 * @state: The current pci connection state
 *
 * This function is called after a PCI bus error affecting
 * this device has been detected.
 */
static pci_ers_result_t s2io_io_error_detected(struct pci_dev *pdev,
                                               pci_channel_state_t state)
{
	struct net_device *netdev = pci_get_drvdata(pdev);
	struct s2io_nic *sp = netdev->priv;

	netif_device_detach(netdev);

	if (netif_running(netdev)) {
		/* Bring down the card, while avoiding PCI I/O */
		do_s2io_card_down(sp, 0);
	}
	pci_disable_device(pdev);

	return PCI_ERS_RESULT_NEED_RESET;
}

/**
 * s2io_io_slot_reset - called after the pci bus has been reset.
 * @pdev: Pointer to PCI device
 *
 * Restart the card from scratch, as if from a cold-boot.
 * At this point, the card has exprienced a hard reset,
 * followed by fixups by BIOS, and has its config space
 * set up identically to what it was at cold boot.
 */
static pci_ers_result_t s2io_io_slot_reset(struct pci_dev *pdev)
{
	struct net_device *netdev = pci_get_drvdata(pdev);
	struct s2io_nic *sp = netdev->priv;

	if (pci_enable_device(pdev)) {
		printk(KERN_ERR "s2io: "
		       "Cannot re-enable PCI device after reset.\n");
		return PCI_ERS_RESULT_DISCONNECT;
	}

	pci_set_master(pdev);
	s2io_reset(sp);

	return PCI_ERS_RESULT_RECOVERED;
}

/**
 * s2io_io_resume - called when traffic can start flowing again.
 * @pdev: Pointer to PCI device
 *
 * This callback is called when the error recovery driver tells
 * us that its OK to resume normal operation.
 */
static void s2io_io_resume(struct pci_dev *pdev)
{
	struct net_device *netdev = pci_get_drvdata(pdev);
	struct s2io_nic *sp = netdev->priv;

	if (netif_running(netdev)) {
		if (s2io_card_up(sp)) {
			printk(KERN_ERR "s2io: "
			       "Can't bring device back up after reset.\n");
			return;
		}

		if (s2io_set_mac_addr(netdev, netdev->dev_addr) == FAILURE) {
			s2io_card_down(sp);
			printk(KERN_ERR "s2io: "
			       "Can't resetore mac addr after reset.\n");
			return;
		}
	}

	netif_device_attach(netdev);
	netif_wake_queue(netdev);
}<|MERGE_RESOLUTION|>--- conflicted
+++ resolved
@@ -86,11 +86,7 @@
 #include "s2io.h"
 #include "s2io-regs.h"
 
-<<<<<<< HEAD
-#define DRV_VERSION "2.0.26.19"
-=======
 #define DRV_VERSION "2.0.26.20"
->>>>>>> 802fb176
 
 /* S2io Driver name & version. */
 static char s2io_driver_name[] = "Neterion";
